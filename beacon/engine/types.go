// Copyright 2022 The go-ethereum Authors
// This file is part of the go-ethereum library.
//
// The go-ethereum library is free software: you can redistribute it and/or modify
// it under the terms of the GNU Lesser General Public License as published by
// the Free Software Foundation, either version 3 of the License, or
// (at your option) any later version.
//
// The go-ethereum library is distributed in the hope that it will be useful,
// but WITHOUT ANY WARRANTY; without even the implied warranty of
// MERCHANTABILITY or FITNESS FOR A PARTICULAR PURPOSE. See the
// GNU Lesser General Public License for more details.
//
// You should have received a copy of the GNU Lesser General Public License
// along with the go-ethereum library. If not, see <http://www.gnu.org/licenses/>.

package engine

import (
	"fmt"
	"math/big"
	"slices"

	"github.com/ethereum/go-ethereum/common"
	"github.com/ethereum/go-ethereum/common/hexutil"
	"github.com/ethereum/go-ethereum/core/types"
	"github.com/ethereum/go-ethereum/params"
	"github.com/ethereum/go-ethereum/trie"
)

// PayloadVersion denotes the version of PayloadAttributes used to request the
// building of the payload to commence.
type PayloadVersion byte

var (
	PayloadV1 PayloadVersion = 0x1
	PayloadV2 PayloadVersion = 0x2
	PayloadV3 PayloadVersion = 0x3
)

//go:generate go run github.com/fjl/gencodec -type PayloadAttributes -field-override payloadAttributesMarshaling -out gen_blockparams.go

// PayloadAttributes describes the environment context in which a block should
// be built.
type PayloadAttributes struct {
	Timestamp             uint64              `json:"timestamp"             gencodec:"required"`
	Random                common.Hash         `json:"prevRandao"            gencodec:"required"`
	SuggestedFeeRecipient common.Address      `json:"suggestedFeeRecipient" gencodec:"required"`
	Withdrawals           []*types.Withdrawal `json:"withdrawals"`
	BeaconRoot            *common.Hash        `json:"parentBeaconBlockRoot"`

	// Transactions is a field for rollups: the transactions list is forced into the block
	Transactions [][]byte `json:"transactions,omitempty"  gencodec:"optional"`
	// NoTxPool is a field for rollups: if true, the no transactions are taken out of the tx-pool,
	// only transactions from the above Transactions list will be included.
	NoTxPool bool `json:"noTxPool,omitempty" gencodec:"optional"`
	// GasLimit is a field for rollups: if set, this sets the exact gas limit the block produced with.
	GasLimit *uint64 `json:"gasLimit,omitempty" gencodec:"optional"`
}

// JSON type overrides for PayloadAttributes.
type payloadAttributesMarshaling struct {
	Timestamp hexutil.Uint64

	Transactions []hexutil.Bytes
	GasLimit     *hexutil.Uint64
}

//go:generate go run github.com/fjl/gencodec -type ExecutableData -field-override executableDataMarshaling -out gen_ed.go

// ExecutableData is the data necessary to execute an EL payload.
type ExecutableData struct {
	ParentHash       common.Hash             `json:"parentHash"    gencodec:"required"`
	FeeRecipient     common.Address          `json:"feeRecipient"  gencodec:"required"`
	StateRoot        common.Hash             `json:"stateRoot"     gencodec:"required"`
	ReceiptsRoot     common.Hash             `json:"receiptsRoot"  gencodec:"required"`
	LogsBloom        []byte                  `json:"logsBloom"     gencodec:"required"`
	Random           common.Hash             `json:"prevRandao"    gencodec:"required"`
	Number           uint64                  `json:"blockNumber"   gencodec:"required"`
	GasLimit         uint64                  `json:"gasLimit"      gencodec:"required"`
	GasUsed          uint64                  `json:"gasUsed"       gencodec:"required"`
	Timestamp        uint64                  `json:"timestamp"     gencodec:"required"`
	ExtraData        []byte                  `json:"extraData"     gencodec:"required"`
	BaseFeePerGas    *big.Int                `json:"baseFeePerGas" gencodec:"required"`
	BlockHash        common.Hash             `json:"blockHash"     gencodec:"required"`
	Transactions     [][]byte                `json:"transactions"  gencodec:"required"`
	Withdrawals      []*types.Withdrawal     `json:"withdrawals"`
	BlobGasUsed      *uint64                 `json:"blobGasUsed"`
	ExcessBlobGas    *uint64                 `json:"excessBlobGas"`
	Deposits         types.Deposits          `json:"depositRequests"`
	ExecutionWitness *types.ExecutionWitness `json:"executionWitness,omitempty"`
}

// JSON type overrides for executableData.
type executableDataMarshaling struct {
	Number        hexutil.Uint64
	GasLimit      hexutil.Uint64
	GasUsed       hexutil.Uint64
	Timestamp     hexutil.Uint64
	BaseFeePerGas *hexutil.Big
	ExtraData     hexutil.Bytes
	LogsBloom     hexutil.Bytes
	Transactions  []hexutil.Bytes
	BlobGasUsed   *hexutil.Uint64
	ExcessBlobGas *hexutil.Uint64
}

// StatelessPayloadStatusV1 is the result of a stateless payload execution.
type StatelessPayloadStatusV1 struct {
	Status          string      `json:"status"`
	StateRoot       common.Hash `json:"stateRoot"`
	ReceiptsRoot    common.Hash `json:"receiptsRoot"`
	ValidationError *string     `json:"validationError"`
}

//go:generate go run github.com/fjl/gencodec -type ExecutionPayloadEnvelope -field-override executionPayloadEnvelopeMarshaling -out gen_epe.go

type ExecutionPayloadEnvelope struct {
	ExecutionPayload *ExecutableData `json:"executionPayload"  gencodec:"required"`
	BlockValue       *big.Int        `json:"blockValue"  gencodec:"required"`
	BlobsBundle      *BlobsBundleV1  `json:"blobsBundle"`
	Override         bool            `json:"shouldOverrideBuilder"`
<<<<<<< HEAD

	// OP-Stack: Ecotone specific fields
	ParentBeaconBlockRoot *common.Hash `json:"parentBeaconBlockRoot,omitempty"`
=======
	Witness          *hexutil.Bytes  `json:"witness"`
>>>>>>> 1015a42d
}

type BlobsBundleV1 struct {
	Commitments []hexutil.Bytes `json:"commitments"`
	Proofs      []hexutil.Bytes `json:"proofs"`
	Blobs       []hexutil.Bytes `json:"blobs"`
}

// JSON type overrides for ExecutionPayloadEnvelope.
type executionPayloadEnvelopeMarshaling struct {
	BlockValue *hexutil.Big
}

type PayloadStatusV1 struct {
	Status          string         `json:"status"`
	Witness         *hexutil.Bytes `json:"witness"`
	LatestValidHash *common.Hash   `json:"latestValidHash"`
	ValidationError *string        `json:"validationError"`
}

type TransitionConfigurationV1 struct {
	TerminalTotalDifficulty *hexutil.Big   `json:"terminalTotalDifficulty"`
	TerminalBlockHash       common.Hash    `json:"terminalBlockHash"`
	TerminalBlockNumber     hexutil.Uint64 `json:"terminalBlockNumber"`
}

// PayloadID is an identifier of the payload build process
type PayloadID [8]byte

// Version returns the payload version associated with the identifier.
func (b PayloadID) Version() PayloadVersion {
	return PayloadVersion(b[0])
}

// Is returns whether the identifier matches any of provided payload versions.
func (b PayloadID) Is(versions ...PayloadVersion) bool {
	return slices.Contains(versions, b.Version())
}

func (b PayloadID) String() string {
	return hexutil.Encode(b[:])
}

func (b PayloadID) MarshalText() ([]byte, error) {
	return hexutil.Bytes(b[:]).MarshalText()
}

func (b *PayloadID) UnmarshalText(input []byte) error {
	err := hexutil.UnmarshalFixedText("PayloadID", input, b[:])
	if err != nil {
		return fmt.Errorf("invalid payload id %q: %w", input, err)
	}
	return nil
}

type ForkChoiceResponse struct {
	PayloadStatus PayloadStatusV1 `json:"payloadStatus"`
	PayloadID     *PayloadID      `json:"payloadId"`
}

type ForkchoiceStateV1 struct {
	HeadBlockHash      common.Hash `json:"headBlockHash"`
	SafeBlockHash      common.Hash `json:"safeBlockHash"`
	FinalizedBlockHash common.Hash `json:"finalizedBlockHash"`
}

func encodeTransactions(txs []*types.Transaction) [][]byte {
	var enc = make([][]byte, len(txs))
	for i, tx := range txs {
		enc[i], _ = tx.MarshalBinary()
	}
	return enc
}

func decodeTransactions(enc [][]byte) ([]*types.Transaction, error) {
	var txs = make([]*types.Transaction, len(enc))
	for i, encTx := range enc {
		var tx types.Transaction
		if err := tx.UnmarshalBinary(encTx); err != nil {
			return nil, fmt.Errorf("invalid transaction %d: %v", i, err)
		}
		txs[i] = &tx
	}
	return txs, nil
}

// ExecutableDataToBlock constructs a block from executable data.
// It verifies that the following fields:
//
//		len(extraData) <= 32
//		uncleHash = emptyUncleHash
//		difficulty = 0
//	 	if versionedHashes != nil, versionedHashes match to blob transactions
//
// and that the blockhash of the constructed block matches the parameters. Nil
// Withdrawals value will propagate through the returned block. Empty
// Withdrawals value must be passed via non-nil, length 0 value in data.
func ExecutableDataToBlock(data ExecutableData, versionedHashes []common.Hash, beaconRoot *common.Hash) (*types.Block, error) {
	block, err := ExecutableDataToBlockNoHash(data, versionedHashes, beaconRoot)
	if err != nil {
		return nil, err
	}
	if block.Hash() != data.BlockHash {
		return nil, fmt.Errorf("blockhash mismatch, want %x, got %x", data.BlockHash, block.Hash())
	}
	return block, nil
}

// ExecutableDataToBlockNoHash is analogous to ExecutableDataToBlock, but is used
// for stateless execution, so it skips checking if the executable data hashes to
// the requested hash (stateless has to *compute* the root hash, it's not given).
func ExecutableDataToBlockNoHash(data ExecutableData, versionedHashes []common.Hash, beaconRoot *common.Hash) (*types.Block, error) {
	txs, err := decodeTransactions(data.Transactions)
	if err != nil {
		return nil, err
	}
	if len(data.ExtraData) > int(params.MaximumExtraDataSize) {
		return nil, fmt.Errorf("invalid extradata length: %v", len(data.ExtraData))
	}
	if len(data.LogsBloom) != 256 {
		return nil, fmt.Errorf("invalid logsBloom length: %v", len(data.LogsBloom))
	}
	// Check that baseFeePerGas is not negative or too big
	if data.BaseFeePerGas != nil && (data.BaseFeePerGas.Sign() == -1 || data.BaseFeePerGas.BitLen() > 256) {
		return nil, fmt.Errorf("invalid baseFeePerGas: %v", data.BaseFeePerGas)
	}
	var blobHashes = make([]common.Hash, 0, len(txs))
	for _, tx := range txs {
		blobHashes = append(blobHashes, tx.BlobHashes()...)
	}
	if len(blobHashes) != len(versionedHashes) {
		return nil, fmt.Errorf("invalid number of versionedHashes: %v blobHashes: %v", versionedHashes, blobHashes)
	}
	for i := 0; i < len(blobHashes); i++ {
		if blobHashes[i] != versionedHashes[i] {
			return nil, fmt.Errorf("invalid versionedHash at %v: %v blobHashes: %v", i, versionedHashes, blobHashes)
		}
	}
	// Only set withdrawalsRoot if it is non-nil. This allows CLs to use
	// ExecutableData before withdrawals are enabled by marshaling
	// Withdrawals as the json null value.
	var withdrawalsRoot *common.Hash
	if data.Withdrawals != nil {
		h := types.DeriveSha(types.Withdrawals(data.Withdrawals), trie.NewStackTrie(nil))
		withdrawalsRoot = &h
	}
	// Compute requestsHash if any requests are non-nil.
	var (
		requestsHash *common.Hash
		requests     types.Requests
	)
	if data.Deposits != nil {
		requests = make(types.Requests, 0)
		for _, d := range data.Deposits {
			requests = append(requests, types.NewRequest(d))
		}
		h := types.DeriveSha(requests, trie.NewStackTrie(nil))
		requestsHash = &h
	}
	header := &types.Header{
		ParentHash:       data.ParentHash,
		UncleHash:        types.EmptyUncleHash,
		Coinbase:         data.FeeRecipient,
		Root:             data.StateRoot,
		TxHash:           types.DeriveSha(types.Transactions(txs), trie.NewStackTrie(nil)),
		ReceiptHash:      data.ReceiptsRoot,
		Bloom:            types.BytesToBloom(data.LogsBloom),
		Difficulty:       common.Big0,
		Number:           new(big.Int).SetUint64(data.Number),
		GasLimit:         data.GasLimit,
		GasUsed:          data.GasUsed,
		Time:             data.Timestamp,
		BaseFee:          data.BaseFeePerGas,
		Extra:            data.ExtraData,
		MixDigest:        data.Random,
		WithdrawalsHash:  withdrawalsRoot,
		ExcessBlobGas:    data.ExcessBlobGas,
		BlobGasUsed:      data.BlobGasUsed,
		ParentBeaconRoot: beaconRoot,
		RequestsHash:     requestsHash,
	}
	return types.NewBlockWithHeader(header).
			WithBody(types.Body{Transactions: txs, Uncles: nil, Withdrawals: data.Withdrawals, Requests: requests}).
			WithWitness(data.ExecutionWitness),
		nil
}

// BlockToExecutableData constructs the ExecutableData structure by filling the
// fields from the given block. It assumes the given block is post-merge block.
func BlockToExecutableData(block *types.Block, fees *big.Int, sidecars []*types.BlobTxSidecar) *ExecutionPayloadEnvelope {
	data := &ExecutableData{
		BlockHash:        block.Hash(),
		ParentHash:       block.ParentHash(),
		FeeRecipient:     block.Coinbase(),
		StateRoot:        block.Root(),
		Number:           block.NumberU64(),
		GasLimit:         block.GasLimit(),
		GasUsed:          block.GasUsed(),
		BaseFeePerGas:    block.BaseFee(),
		Timestamp:        block.Time(),
		ReceiptsRoot:     block.ReceiptHash(),
		LogsBloom:        block.Bloom().Bytes(),
		Transactions:     encodeTransactions(block.Transactions()),
		Random:           block.MixDigest(),
		ExtraData:        block.Extra(),
		Withdrawals:      block.Withdrawals(),
		BlobGasUsed:      block.BlobGasUsed(),
		ExcessBlobGas:    block.ExcessBlobGas(),
		ExecutionWitness: block.ExecutionWitness(),
	}
	bundle := BlobsBundleV1{
		Commitments: make([]hexutil.Bytes, 0),
		Blobs:       make([]hexutil.Bytes, 0),
		Proofs:      make([]hexutil.Bytes, 0),
	}
	for _, sidecar := range sidecars {
		for j := range sidecar.Blobs {
			bundle.Blobs = append(bundle.Blobs, hexutil.Bytes(sidecar.Blobs[j][:]))
			bundle.Commitments = append(bundle.Commitments, hexutil.Bytes(sidecar.Commitments[j][:]))
			bundle.Proofs = append(bundle.Proofs, hexutil.Bytes(sidecar.Proofs[j][:]))
		}
	}
<<<<<<< HEAD
	return &ExecutionPayloadEnvelope{
		ExecutionPayload:      data,
		BlockValue:            fees,
		BlobsBundle:           &bundle,
		Override:              false,
		ParentBeaconBlockRoot: block.BeaconRoot(),
	}
=======
	setRequests(block.Requests(), data)
	return &ExecutionPayloadEnvelope{ExecutionPayload: data, BlockValue: fees, BlobsBundle: &bundle, Override: false}
>>>>>>> 1015a42d
}

// setRequests differentiates the different request types and
// assigns them to the associated fields in ExecutableData.
func setRequests(requests types.Requests, data *ExecutableData) {
	if requests != nil {
		// If requests is non-nil, it means deposits are available in block and we
		// should return an empty slice instead of nil if there are no deposits.
		data.Deposits = make(types.Deposits, 0)
	}
	for _, r := range requests {
		if d, ok := r.Inner().(*types.Deposit); ok {
			data.Deposits = append(data.Deposits, d)
		}
	}
}

// ExecutionPayloadBody is used in the response to GetPayloadBodiesByHash and GetPayloadBodiesByRange
type ExecutionPayloadBody struct {
	TransactionData []hexutil.Bytes     `json:"transactions"`
	Withdrawals     []*types.Withdrawal `json:"withdrawals"`
	Deposits        types.Deposits      `json:"depositRequests"`
}

// Client identifiers to support ClientVersionV1.
const (
	ClientCode = "GE"
	ClientName = "go-ethereum"
)

// ClientVersionV1 contains information which identifies a client implementation.
type ClientVersionV1 struct {
	Code    string `json:"code"`
	Name    string `json:"name"`
	Version string `json:"version"`
	Commit  string `json:"commit"`
}

func (v *ClientVersionV1) String() string {
	return fmt.Sprintf("%s-%s-%s-%s", v.Code, v.Name, v.Version, v.Commit)
}<|MERGE_RESOLUTION|>--- conflicted
+++ resolved
@@ -120,13 +120,9 @@
 	BlockValue       *big.Int        `json:"blockValue"  gencodec:"required"`
 	BlobsBundle      *BlobsBundleV1  `json:"blobsBundle"`
 	Override         bool            `json:"shouldOverrideBuilder"`
-<<<<<<< HEAD
-
+	Witness          *hexutil.Bytes  `json:"witness"`
 	// OP-Stack: Ecotone specific fields
 	ParentBeaconBlockRoot *common.Hash `json:"parentBeaconBlockRoot,omitempty"`
-=======
-	Witness          *hexutil.Bytes  `json:"witness"`
->>>>>>> 1015a42d
 }
 
 type BlobsBundleV1 struct {
@@ -349,7 +345,7 @@
 			bundle.Proofs = append(bundle.Proofs, hexutil.Bytes(sidecar.Proofs[j][:]))
 		}
 	}
-<<<<<<< HEAD
+	setRequests(block.Requests(), data)
 	return &ExecutionPayloadEnvelope{
 		ExecutionPayload:      data,
 		BlockValue:            fees,
@@ -357,10 +353,6 @@
 		Override:              false,
 		ParentBeaconBlockRoot: block.BeaconRoot(),
 	}
-=======
-	setRequests(block.Requests(), data)
-	return &ExecutionPayloadEnvelope{ExecutionPayload: data, BlockValue: fees, BlobsBundle: &bundle, Override: false}
->>>>>>> 1015a42d
 }
 
 // setRequests differentiates the different request types and
