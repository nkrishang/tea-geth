// Copyright 2014 The go-ethereum Authors
// This file is part of the go-ethereum library.
//
// The go-ethereum library is free software: you can redistribute it and/or modify
// it under the terms of the GNU Lesser General Public License as published by
// the Free Software Foundation, either version 3 of the License, or
// (at your option) any later version.
//
// The go-ethereum library is distributed in the hope that it will be useful,
// but WITHOUT ANY WARRANTY; without even the implied warranty of
// MERCHANTABILITY or FITNESS FOR A PARTICULAR PURPOSE. See the
// GNU Lesser General Public License for more details.
//
// You should have received a copy of the GNU Lesser General Public License
// along with the go-ethereum library. If not, see <http://www.gnu.org/licenses/>.

package txpool

import (
	"errors"
	"fmt"
	"math"
	"math/big"
	"sort"
	"sync"
	"sync/atomic"
	"time"

	"github.com/ethereum/go-ethereum/common"
	"github.com/ethereum/go-ethereum/common/prque"
	"github.com/ethereum/go-ethereum/consensus/misc"
	"github.com/ethereum/go-ethereum/core"
	"github.com/ethereum/go-ethereum/core/state"
	"github.com/ethereum/go-ethereum/core/types"
	"github.com/ethereum/go-ethereum/event"
	"github.com/ethereum/go-ethereum/log"
	"github.com/ethereum/go-ethereum/metrics"
	"github.com/ethereum/go-ethereum/params"
)

const (
	// chainHeadChanSize is the size of channel listening to ChainHeadEvent.
	chainHeadChanSize = 10

	// txSlotSize is used to calculate how many data slots a single transaction
	// takes up based on its size. The slots are used as DoS protection, ensuring
	// that validating a new transaction remains a constant operation (in reality
	// O(maxslots), where max slots are 4 currently).
	txSlotSize = 32 * 1024

	// txMaxSize is the maximum size a single transaction can have. This field has
	// non-trivial consequences: larger transactions are significantly harder and
	// more expensive to propagate; larger transactions also take more resources
	// to validate whether they fit into the pool or not.
	txMaxSize = 4 * txSlotSize // 128KB
)

var (
	// ErrAlreadyKnown is returned if the transactions is already contained
	// within the pool.
	ErrAlreadyKnown = errors.New("already known")

	// ErrInvalidSender is returned if the transaction contains an invalid signature.
	ErrInvalidSender = errors.New("invalid sender")

	// ErrUnderpriced is returned if a transaction's gas price is below the minimum
	// configured for the transaction pool.
	ErrUnderpriced = errors.New("transaction underpriced")

	// ErrTxPoolOverflow is returned if the transaction pool is full and can't accept
	// another remote transaction.
	ErrTxPoolOverflow = errors.New("txpool is full")

	// ErrReplaceUnderpriced is returned if a transaction is attempted to be replaced
	// with a different one without the required price bump.
	ErrReplaceUnderpriced = errors.New("replacement transaction underpriced")

	// ErrGasLimit is returned if a transaction's requested gas limit exceeds the
	// maximum allowance of the current block.
	ErrGasLimit = errors.New("exceeds block gas limit")

	// ErrNegativeValue is a sanity error to ensure no one is able to specify a
	// transaction with a negative value.
	ErrNegativeValue = errors.New("negative value")

	// ErrOversizedData is returned if the input data of a transaction is greater
	// than some meaningful limit a user might use. This is not a consensus error
	// making the transaction invalid, rather a DOS protection.
	ErrOversizedData = errors.New("oversized data")

	// ErrFutureReplacePending is returned if a future transaction replaces a pending
	// transaction. Future transactions should only be able to replace other future transactions.
	ErrFutureReplacePending = errors.New("future transaction tries to replace pending")

	// ErrOverdraft is returned if a transaction would cause the senders balance to go negative
	// thus invalidating a potential large number of transactions.
	ErrOverdraft = errors.New("transaction would cause overdraft")
)

var (
	evictionInterval    = time.Minute     // Time interval to check for evictable transactions
	statsReportInterval = 8 * time.Second // Time interval to report transaction pool stats

	// L1 Info Gas Overhead is the amount of gas the the L1 info deposit consumes.
	// It is removed from the tx pool max gas to better indicate that L2 transactions
	// are not able to consume all of the gas in a L2 block as the L1 info deposit is always present.
	l1InfoGasOverhead = uint64(70_000)
)

var (
	// Metrics for the pending pool
	pendingDiscardMeter   = metrics.NewRegisteredMeter("txpool/pending/discard", nil)
	pendingReplaceMeter   = metrics.NewRegisteredMeter("txpool/pending/replace", nil)
	pendingRateLimitMeter = metrics.NewRegisteredMeter("txpool/pending/ratelimit", nil) // Dropped due to rate limiting
	pendingNofundsMeter   = metrics.NewRegisteredMeter("txpool/pending/nofunds", nil)   // Dropped due to out-of-funds

	// Metrics for the queued pool
	queuedDiscardMeter   = metrics.NewRegisteredMeter("txpool/queued/discard", nil)
	queuedReplaceMeter   = metrics.NewRegisteredMeter("txpool/queued/replace", nil)
	queuedRateLimitMeter = metrics.NewRegisteredMeter("txpool/queued/ratelimit", nil) // Dropped due to rate limiting
	queuedNofundsMeter   = metrics.NewRegisteredMeter("txpool/queued/nofunds", nil)   // Dropped due to out-of-funds
	queuedEvictionMeter  = metrics.NewRegisteredMeter("txpool/queued/eviction", nil)  // Dropped due to lifetime

	// General tx metrics
	knownTxMeter       = metrics.NewRegisteredMeter("txpool/known", nil)
	validTxMeter       = metrics.NewRegisteredMeter("txpool/valid", nil)
	invalidTxMeter     = metrics.NewRegisteredMeter("txpool/invalid", nil)
	underpricedTxMeter = metrics.NewRegisteredMeter("txpool/underpriced", nil)
	overflowedTxMeter  = metrics.NewRegisteredMeter("txpool/overflowed", nil)

	// throttleTxMeter counts how many transactions are rejected due to too-many-changes between
	// txpool reorgs.
	throttleTxMeter = metrics.NewRegisteredMeter("txpool/throttle", nil)
	// reorgDurationTimer measures how long time a txpool reorg takes.
	reorgDurationTimer = metrics.NewRegisteredTimer("txpool/reorgtime", nil)
	// dropBetweenReorgHistogram counts how many drops we experience between two reorg runs. It is expected
	// that this number is pretty low, since txpool reorgs happen very frequently.
	dropBetweenReorgHistogram = metrics.NewRegisteredHistogram("txpool/dropbetweenreorg", nil, metrics.NewExpDecaySample(1028, 0.015))

	pendingGauge = metrics.NewRegisteredGauge("txpool/pending", nil)
	queuedGauge  = metrics.NewRegisteredGauge("txpool/queued", nil)
	localGauge   = metrics.NewRegisteredGauge("txpool/local", nil)
	slotsGauge   = metrics.NewRegisteredGauge("txpool/slots", nil)

	reheapTimer = metrics.NewRegisteredTimer("txpool/reheap", nil)
)

// TxStatus is the current status of a transaction as seen by the pool.
type TxStatus uint

const (
	TxStatusUnknown TxStatus = iota
	TxStatusQueued
	TxStatusPending
	TxStatusIncluded
)

// blockChain provides the state of blockchain and current gas limit to do
// some pre checks in tx pool and event subscribers.
type blockChain interface {
	CurrentBlock() *types.Header
	GetBlock(hash common.Hash, number uint64) *types.Block
	StateAt(root common.Hash) (*state.StateDB, error)

	SubscribeChainHeadEvent(ch chan<- core.ChainHeadEvent) event.Subscription
}

// Config are the configuration parameters of the transaction pool.
type Config struct {
	Locals    []common.Address // Addresses that should be treated by default as local
	NoLocals  bool             // Whether local transaction handling should be disabled
	Journal   string           // Journal of local transactions to survive node restarts
	Rejournal time.Duration    // Time interval to regenerate the local transaction journal

	PriceLimit uint64 // Minimum gas price to enforce for acceptance into the pool
	PriceBump  uint64 // Minimum price bump percentage to replace an already existing transaction (nonce)

	AccountSlots uint64 // Number of executable transaction slots guaranteed per account
	GlobalSlots  uint64 // Maximum number of executable transaction slots for all accounts
	AccountQueue uint64 // Maximum number of non-executable transaction slots permitted per account
	GlobalQueue  uint64 // Maximum number of non-executable transaction slots for all accounts

	Lifetime time.Duration // Maximum amount of time non-executable transaction are queued
}

// DefaultConfig contains the default configurations for the transaction
// pool.
var DefaultConfig = Config{
	Journal:   "transactions.rlp",
	Rejournal: time.Hour,

	PriceLimit: 1,
	PriceBump:  10,

	AccountSlots: 16,
	GlobalSlots:  4096 + 1024, // urgent + floating queue capacity with 4:1 ratio
	AccountQueue: 64,
	GlobalQueue:  1024,

	Lifetime: 3 * time.Hour,
}

// sanitize checks the provided user configurations and changes anything that's
// unreasonable or unworkable.
func (config *Config) sanitize() Config {
	conf := *config
	if conf.Rejournal < time.Second {
		log.Warn("Sanitizing invalid txpool journal time", "provided", conf.Rejournal, "updated", time.Second)
		conf.Rejournal = time.Second
	}
	if conf.PriceLimit < 1 {
		log.Warn("Sanitizing invalid txpool price limit", "provided", conf.PriceLimit, "updated", DefaultConfig.PriceLimit)
		conf.PriceLimit = DefaultConfig.PriceLimit
	}
	if conf.PriceBump < 1 {
		log.Warn("Sanitizing invalid txpool price bump", "provided", conf.PriceBump, "updated", DefaultConfig.PriceBump)
		conf.PriceBump = DefaultConfig.PriceBump
	}
	if conf.AccountSlots < 1 {
		log.Warn("Sanitizing invalid txpool account slots", "provided", conf.AccountSlots, "updated", DefaultConfig.AccountSlots)
		conf.AccountSlots = DefaultConfig.AccountSlots
	}
	if conf.GlobalSlots < 1 {
		log.Warn("Sanitizing invalid txpool global slots", "provided", conf.GlobalSlots, "updated", DefaultConfig.GlobalSlots)
		conf.GlobalSlots = DefaultConfig.GlobalSlots
	}
	if conf.AccountQueue < 1 {
		log.Warn("Sanitizing invalid txpool account queue", "provided", conf.AccountQueue, "updated", DefaultConfig.AccountQueue)
		conf.AccountQueue = DefaultConfig.AccountQueue
	}
	if conf.GlobalQueue < 1 {
		log.Warn("Sanitizing invalid txpool global queue", "provided", conf.GlobalQueue, "updated", DefaultConfig.GlobalQueue)
		conf.GlobalQueue = DefaultConfig.GlobalQueue
	}
	if conf.Lifetime < 1 {
		log.Warn("Sanitizing invalid txpool lifetime", "provided", conf.Lifetime, "updated", DefaultConfig.Lifetime)
		conf.Lifetime = DefaultConfig.Lifetime
	}
	return conf
}

// TxPool contains all currently known transactions. Transactions
// enter the pool when they are received from the network or submitted
// locally. They exit the pool when they are included in the blockchain.
//
// The pool separates processable transactions (which can be applied to the
// current state) and future transactions. Transactions move between those
// two states over time as they are received and processed.
type TxPool struct {
	config      Config
	chainconfig *params.ChainConfig
	chain       blockChain
	gasPrice    *big.Int
	txFeed      event.Feed
	scope       event.SubscriptionScope
	signer      types.Signer
	mu          sync.RWMutex

	istanbul atomic.Bool // Fork indicator whether we are in the istanbul stage.
	eip2718  atomic.Bool // Fork indicator whether we are using EIP-2718 type transactions.
	eip1559  atomic.Bool // Fork indicator whether we are using EIP-1559 type transactions.
	shanghai atomic.Bool // Fork indicator whether we are in the Shanghai stage.

	currentState  *state.StateDB // Current state in the blockchain head
	pendingNonces *noncer        // Pending state tracking virtual nonces
	currentMaxGas atomic.Uint64  // Current gas limit for transaction caps

	l1CostFn func(dataGas types.RollupGasData, isDepositTx bool) *big.Int // Current L1 fee cost function

	locals  *accountSet // Set of local transaction to exempt from eviction rules
	journal *journal    // Journal of local transaction to back up to disk

	pending map[common.Address]*list     // All currently processable transactions
	queue   map[common.Address]*list     // Queued but non-processable transactions
	beats   map[common.Address]time.Time // Last heartbeat from each known account
	all     *lookup                      // All transactions to allow lookups
	priced  *pricedList                  // All transactions sorted by price

	chainHeadCh     chan core.ChainHeadEvent
	chainHeadSub    event.Subscription
	reqResetCh      chan *txpoolResetRequest
	reqPromoteCh    chan *accountSet
	queueTxEventCh  chan *types.Transaction
	reorgDoneCh     chan chan struct{}
	reorgShutdownCh chan struct{}  // requests shutdown of scheduleReorgLoop
	wg              sync.WaitGroup // tracks loop, scheduleReorgLoop
	initDoneCh      chan struct{}  // is closed once the pool is initialized (for tests)

	changesSinceReorg int // A counter for how many drops we've performed in-between reorg.
}

type txpoolResetRequest struct {
	oldHead, newHead *types.Header
}

// NewTxPool creates a new transaction pool to gather, sort and filter inbound
// transactions from the network.
func NewTxPool(config Config, chainconfig *params.ChainConfig, chain blockChain) *TxPool {
	// Sanitize the input to ensure no vulnerable gas prices are set
	config = (&config).sanitize()

	// Create the transaction pool with its initial settings
	pool := &TxPool{
		config:          config,
		chainconfig:     chainconfig,
		chain:           chain,
		signer:          types.LatestSigner(chainconfig),
		pending:         make(map[common.Address]*list),
		queue:           make(map[common.Address]*list),
		beats:           make(map[common.Address]time.Time),
		all:             newLookup(),
		chainHeadCh:     make(chan core.ChainHeadEvent, chainHeadChanSize),
		reqResetCh:      make(chan *txpoolResetRequest),
		reqPromoteCh:    make(chan *accountSet),
		queueTxEventCh:  make(chan *types.Transaction),
		reorgDoneCh:     make(chan chan struct{}),
		reorgShutdownCh: make(chan struct{}),
		initDoneCh:      make(chan struct{}),
		gasPrice:        new(big.Int).SetUint64(config.PriceLimit),
	}
	pool.locals = newAccountSet(pool.signer)
	for _, addr := range config.Locals {
		log.Info("Setting new local account", "address", addr)
		pool.locals.add(addr)
	}
	pool.priced = newPricedList(pool.all)
	pool.reset(nil, chain.CurrentBlock())

	// Start the reorg loop early so it can handle requests generated during journal loading.
	pool.wg.Add(1)
	go pool.scheduleReorgLoop()

	// If local transactions and journaling is enabled, load from disk
	if !config.NoLocals && config.Journal != "" {
		pool.journal = newTxJournal(config.Journal)

		if err := pool.journal.load(pool.AddLocals); err != nil {
			log.Warn("Failed to load transaction journal", "err", err)
		}
		if err := pool.journal.rotate(pool.local()); err != nil {
			log.Warn("Failed to rotate transaction journal", "err", err)
		}
	}

	// Subscribe events from blockchain and start the main event loop.
	pool.chainHeadSub = pool.chain.SubscribeChainHeadEvent(pool.chainHeadCh)
	pool.wg.Add(1)
	go pool.loop()

	return pool
}

// loop is the transaction pool's main event loop, waiting for and reacting to
// outside blockchain events as well as for various reporting and transaction
// eviction events.
func (pool *TxPool) loop() {
	defer pool.wg.Done()

	var (
		prevPending, prevQueued, prevStales int
		// Start the stats reporting and transaction eviction tickers
		report  = time.NewTicker(statsReportInterval)
		evict   = time.NewTicker(evictionInterval)
		journal = time.NewTicker(pool.config.Rejournal)
		// Track the previous head headers for transaction reorgs
		head = pool.chain.CurrentBlock()
	)
	defer report.Stop()
	defer evict.Stop()
	defer journal.Stop()

	// Notify tests that the init phase is done
	close(pool.initDoneCh)
	for {
		select {
		// Handle ChainHeadEvent
		case ev := <-pool.chainHeadCh:
			if ev.Block != nil {
				pool.requestReset(head, ev.Block.Header())
				head = ev.Block.Header()
			}

		// System shutdown.
		case <-pool.chainHeadSub.Err():
			close(pool.reorgShutdownCh)
			return

		// Handle stats reporting ticks
		case <-report.C:
			pool.mu.RLock()
			pending, queued := pool.stats()
			pool.mu.RUnlock()
			stales := int(pool.priced.stales.Load())

			if pending != prevPending || queued != prevQueued || stales != prevStales {
				log.Debug("Transaction pool status report", "executable", pending, "queued", queued, "stales", stales)
				prevPending, prevQueued, prevStales = pending, queued, stales
			}

		// Handle inactive account transaction eviction
		case <-evict.C:
			pool.mu.Lock()
			for addr := range pool.queue {
				// Skip local transactions from the eviction mechanism
				if pool.locals.contains(addr) {
					continue
				}
				// Any non-locals old enough should be removed
				if time.Since(pool.beats[addr]) > pool.config.Lifetime {
					list := pool.queue[addr].Flatten()
					for _, tx := range list {
						pool.removeTx(tx.Hash(), true)
					}
					queuedEvictionMeter.Mark(int64(len(list)))
				}
			}
			pool.mu.Unlock()

		// Handle local transaction journal rotation
		case <-journal.C:
			if pool.journal != nil {
				pool.mu.Lock()
				if err := pool.journal.rotate(pool.local()); err != nil {
					log.Warn("Failed to rotate local tx journal", "err", err)
				}
				pool.mu.Unlock()
			}
		}
	}
}

// Stop terminates the transaction pool.
func (pool *TxPool) Stop() {
	// Unsubscribe all subscriptions registered from txpool
	pool.scope.Close()

	// Unsubscribe subscriptions registered from blockchain
	pool.chainHeadSub.Unsubscribe()
	pool.wg.Wait()

	if pool.journal != nil {
		pool.journal.close()
	}
	log.Info("Transaction pool stopped")
}

// SubscribeNewTxsEvent registers a subscription of NewTxsEvent and
// starts sending event to the given channel.
func (pool *TxPool) SubscribeNewTxsEvent(ch chan<- core.NewTxsEvent) event.Subscription {
	return pool.scope.Track(pool.txFeed.Subscribe(ch))
}

// GasPrice returns the current gas price enforced by the transaction pool.
func (pool *TxPool) GasPrice() *big.Int {
	pool.mu.RLock()
	defer pool.mu.RUnlock()

	return new(big.Int).Set(pool.gasPrice)
}

// SetGasPrice updates the minimum price required by the transaction pool for a
// new transaction, and drops all transactions below this threshold.
func (pool *TxPool) SetGasPrice(price *big.Int) {
	pool.mu.Lock()
	defer pool.mu.Unlock()

	old := pool.gasPrice
	pool.gasPrice = price
	// if the min miner fee increased, remove transactions below the new threshold
	if price.Cmp(old) > 0 {
		// pool.priced is sorted by GasFeeCap, so we have to iterate through pool.all instead
		drop := pool.all.RemotesBelowTip(price)
		for _, tx := range drop {
			pool.removeTx(tx.Hash(), false)
		}
		pool.priced.Removed(len(drop))
	}

	log.Info("Transaction pool price threshold updated", "price", price)
}

// Nonce returns the next nonce of an account, with all transactions executable
// by the pool already applied on top.
func (pool *TxPool) Nonce(addr common.Address) uint64 {
	pool.mu.RLock()
	defer pool.mu.RUnlock()

	return pool.pendingNonces.get(addr)
}

// Stats retrieves the current pool stats, namely the number of pending and the
// number of queued (non-executable) transactions.
func (pool *TxPool) Stats() (int, int) {
	pool.mu.RLock()
	defer pool.mu.RUnlock()

	return pool.stats()
}

// stats retrieves the current pool stats, namely the number of pending and the
// number of queued (non-executable) transactions.
func (pool *TxPool) stats() (int, int) {
	pending := 0
	for _, list := range pool.pending {
		pending += list.Len()
	}
	queued := 0
	for _, list := range pool.queue {
		queued += list.Len()
	}
	return pending, queued
}

// Content retrieves the data content of the transaction pool, returning all the
// pending as well as queued transactions, grouped by account and sorted by nonce.
func (pool *TxPool) Content() (map[common.Address]types.Transactions, map[common.Address]types.Transactions) {
	pool.mu.Lock()
	defer pool.mu.Unlock()

	pending := make(map[common.Address]types.Transactions, len(pool.pending))
	for addr, list := range pool.pending {
		pending[addr] = list.Flatten()
	}
	queued := make(map[common.Address]types.Transactions, len(pool.queue))
	for addr, list := range pool.queue {
		queued[addr] = list.Flatten()
	}
	return pending, queued
}

// ContentFrom retrieves the data content of the transaction pool, returning the
// pending as well as queued transactions of this address, grouped by nonce.
func (pool *TxPool) ContentFrom(addr common.Address) (types.Transactions, types.Transactions) {
	pool.mu.RLock()
	defer pool.mu.RUnlock()

	var pending types.Transactions
	if list, ok := pool.pending[addr]; ok {
		pending = list.Flatten()
	}
	var queued types.Transactions
	if list, ok := pool.queue[addr]; ok {
		queued = list.Flatten()
	}
	return pending, queued
}

// Pending retrieves all currently processable transactions, grouped by origin
// account and sorted by nonce. The returned transaction set is a copy and can be
// freely modified by calling code.
//
// The enforceTips parameter can be used to do an extra filtering on the pending
// transactions and only return those whose **effective** tip is large enough in
// the next pending execution environment.
func (pool *TxPool) Pending(enforceTips bool) map[common.Address]types.Transactions {
	pool.mu.Lock()
	defer pool.mu.Unlock()

	pending := make(map[common.Address]types.Transactions)
	for addr, list := range pool.pending {
		txs := list.Flatten()

		// If the miner requests tip enforcement, cap the lists now
		if enforceTips && !pool.locals.contains(addr) {
			for i, tx := range txs {
				if tx.EffectiveGasTipIntCmp(pool.gasPrice, pool.priced.urgent.baseFee) < 0 {
					txs = txs[:i]
					break
				}
			}
		}
		if len(txs) > 0 {
			pending[addr] = txs
		}
	}
	return pending
}

// Locals retrieves the accounts currently considered local by the pool.
func (pool *TxPool) Locals() []common.Address {
	pool.mu.Lock()
	defer pool.mu.Unlock()

	return pool.locals.flatten()
}

// local retrieves all currently known local transactions, grouped by origin
// account and sorted by nonce. The returned transaction set is a copy and can be
// freely modified by calling code.
func (pool *TxPool) local() map[common.Address]types.Transactions {
	txs := make(map[common.Address]types.Transactions)
	for addr := range pool.locals.accounts {
		if pending := pool.pending[addr]; pending != nil {
			txs[addr] = append(txs[addr], pending.Flatten()...)
		}
		if queued := pool.queue[addr]; queued != nil {
			txs[addr] = append(txs[addr], queued.Flatten()...)
		}
	}
	return txs
}

<<<<<<< HEAD
// validateTx checks whether a transaction is valid according to the consensus
// rules and adheres to some heuristic limits of the local node (price and size).
func (pool *TxPool) validateTx(tx *types.Transaction, local bool) error {
	// No unauthenticated deposits allowed in the transaction pool.
	// This is for spam protection, not consensus,
	// as the external engine-API user authenticates deposits.
	if tx.Type() == types.DepositTxType {
		return core.ErrTxTypeNotSupported
	}
=======
// validateTxBasics checks whether a transaction is valid according to the consensus
// rules, but does not check state-dependent validation such as sufficient balance.
// This check is meant as an early check which only needs to be performed once,
// and does not require the pool mutex to be held.
func (pool *TxPool) validateTxBasics(tx *types.Transaction, local bool) error {
>>>>>>> ea9e62ca
	// Accept only legacy transactions until EIP-2718/2930 activates.
	if !pool.eip2718.Load() && tx.Type() != types.LegacyTxType {
		return core.ErrTxTypeNotSupported
	}
	// Reject dynamic fee transactions until EIP-1559 activates.
	if !pool.eip1559.Load() && tx.Type() == types.DynamicFeeTxType {
		return core.ErrTxTypeNotSupported
	}
	// Reject transactions over defined size to prevent DOS attacks
	if tx.Size() > txMaxSize {
		return ErrOversizedData
	}
	// Check whether the init code size has been exceeded.
	if pool.shanghai.Load() && tx.To() == nil && len(tx.Data()) > params.MaxInitCodeSize {
		return fmt.Errorf("%w: code size %v limit %v", core.ErrMaxInitCodeSizeExceeded, len(tx.Data()), params.MaxInitCodeSize)
	}
	// Transactions can't be negative. This may never happen using RLP decoded
	// transactions but may occur if you create a transaction using the RPC.
	if tx.Value().Sign() < 0 {
		return ErrNegativeValue
	}
	// Ensure the transaction doesn't exceed the current block limit gas.
	if pool.currentMaxGas.Load() < tx.Gas() {
		return ErrGasLimit
	}
	// Sanity check for extremely large numbers
	if tx.GasFeeCap().BitLen() > 256 {
		return core.ErrFeeCapVeryHigh
	}
	if tx.GasTipCap().BitLen() > 256 {
		return core.ErrTipVeryHigh
	}
	// Ensure gasFeeCap is greater than or equal to gasTipCap.
	if tx.GasFeeCapIntCmp(tx.GasTipCap()) < 0 {
		return core.ErrTipAboveFeeCap
	}
	// Make sure the transaction is signed properly.
	if _, err := types.Sender(pool.signer, tx); err != nil {
		return ErrInvalidSender
	}
	// Drop non-local transactions under our own minimal accepted gas price or tip
	if !local && tx.GasTipCapIntCmp(pool.gasPrice) < 0 {
		return ErrUnderpriced
	}
	// Ensure the transaction has more gas than the basic tx fee.
	intrGas, err := core.IntrinsicGas(tx.Data(), tx.AccessList(), tx.To() == nil, true, pool.istanbul.Load(), pool.shanghai.Load())
	if err != nil {
		return err
	}
	if tx.Gas() < intrGas {
		return core.ErrIntrinsicGas
	}
	return nil
}

// validateTx checks whether a transaction is valid according to the consensus
// rules and adheres to some heuristic limits of the local node (price and size).
func (pool *TxPool) validateTx(tx *types.Transaction, local bool) error {
	// Signature has been checked already, this cannot error.
	from, _ := types.Sender(pool.signer, tx)
	// Ensure the transaction adheres to nonce ordering
	if pool.currentState.GetNonce(from) > tx.Nonce() {
		return core.ErrNonceTooLow
	}
	// Transactor should have enough funds to cover the costs
	// cost == V + GP * GL
	cost := tx.Cost()
	if l1Cost := pool.l1CostFn(tx.RollupDataGas(), tx.IsDepositTx()); l1Cost != nil { // add rollup cost
		cost = cost.Add(cost, l1Cost)
	}
	balance := pool.currentState.GetBalance(from)
	if balance.Cmp(cost) < 0 {
		return core.ErrInsufficientFunds
	}

	// Verify that replacing transactions will not result in overdraft
	list := pool.pending[from]
	if list != nil { // Sender already has pending txs
		sum := new(big.Int).Add(cost, list.totalcost)
		if repl := list.txs.Get(tx.Nonce()); repl != nil {
			// Deduct the cost of a transaction replaced by this
			replL1Cost := repl.Cost()
			if l1Cost := pool.l1CostFn(tx.RollupDataGas(), tx.IsDepositTx()); l1Cost != nil { // add rollup cost
				replL1Cost = replL1Cost.Add(cost, l1Cost)
			}
			sum.Sub(sum, replL1Cost)
		}
		if balance.Cmp(sum) < 0 {
			log.Trace("Replacing transactions would overdraft", "sender", from, "balance", pool.currentState.GetBalance(from), "required", sum)
			return ErrOverdraft
		}
	}
	return nil
}

// add validates a transaction and inserts it into the non-executable queue for later
// pending promotion and execution. If the transaction is a replacement for an already
// pending or queued one, it overwrites the previous transaction if its price is higher.
//
// If a newly added transaction is marked as local, its sending account will be
// be added to the allowlist, preventing any associated transaction from being dropped
// out of the pool due to pricing constraints.
func (pool *TxPool) add(tx *types.Transaction, local bool) (replaced bool, err error) {
	// If the transaction is already known, discard it
	hash := tx.Hash()
	if pool.all.Get(hash) != nil {
		log.Trace("Discarding already known transaction", "hash", hash)
		knownTxMeter.Mark(1)
		return false, ErrAlreadyKnown
	}
	// Make the local flag. If it's from local source or it's from the network but
	// the sender is marked as local previously, treat it as the local transaction.
	isLocal := local || pool.locals.containsTx(tx)

	// If the transaction fails basic validation, discard it
	if err := pool.validateTx(tx, isLocal); err != nil {
		log.Trace("Discarding invalid transaction", "hash", hash, "err", err)
		invalidTxMeter.Mark(1)
		return false, err
	}

	// already validated by this point
	from, _ := types.Sender(pool.signer, tx)

	// If the transaction pool is full, discard underpriced transactions
	if uint64(pool.all.Slots()+numSlots(tx)) > pool.config.GlobalSlots+pool.config.GlobalQueue {
		// If the new transaction is underpriced, don't accept it
		if !isLocal && pool.priced.Underpriced(tx) {
			log.Trace("Discarding underpriced transaction", "hash", hash, "gasTipCap", tx.GasTipCap(), "gasFeeCap", tx.GasFeeCap())
			underpricedTxMeter.Mark(1)
			return false, ErrUnderpriced
		}

		// We're about to replace a transaction. The reorg does a more thorough
		// analysis of what to remove and how, but it runs async. We don't want to
		// do too many replacements between reorg-runs, so we cap the number of
		// replacements to 25% of the slots
		if pool.changesSinceReorg > int(pool.config.GlobalSlots/4) {
			throttleTxMeter.Mark(1)
			return false, ErrTxPoolOverflow
		}

		// New transaction is better than our worse ones, make room for it.
		// If it's a local transaction, forcibly discard all available transactions.
		// Otherwise if we can't make enough room for new one, abort the operation.
		drop, success := pool.priced.Discard(pool.all.Slots()-int(pool.config.GlobalSlots+pool.config.GlobalQueue)+numSlots(tx), isLocal)

		// Special case, we still can't make the room for the new remote one.
		if !isLocal && !success {
			log.Trace("Discarding overflown transaction", "hash", hash)
			overflowedTxMeter.Mark(1)
			return false, ErrTxPoolOverflow
		}

		// If the new transaction is a future transaction it should never churn pending transactions
		if !isLocal && pool.isGapped(from, tx) {
			var replacesPending bool
			for _, dropTx := range drop {
				dropSender, _ := types.Sender(pool.signer, dropTx)
				if list := pool.pending[dropSender]; list != nil && list.Contains(dropTx.Nonce()) {
					replacesPending = true
					break
				}
			}
			// Add all transactions back to the priced queue
			if replacesPending {
				for _, dropTx := range drop {
					pool.priced.Put(dropTx, false)
				}
				log.Trace("Discarding future transaction replacing pending tx", "hash", hash)
				return false, ErrFutureReplacePending
			}
		}

		// Kick out the underpriced remote transactions.
		for _, tx := range drop {
			log.Trace("Discarding freshly underpriced transaction", "hash", tx.Hash(), "gasTipCap", tx.GasTipCap(), "gasFeeCap", tx.GasFeeCap())
			underpricedTxMeter.Mark(1)
			dropped := pool.removeTx(tx.Hash(), false)
			pool.changesSinceReorg += dropped
		}
	}

	// Try to replace an existing transaction in the pending pool
	if list := pool.pending[from]; list != nil && list.Contains(tx.Nonce()) {
		// Nonce already pending, check if required price bump is met
		inserted, old := list.Add(tx, pool.config.PriceBump)
		if !inserted {
			pendingDiscardMeter.Mark(1)
			return false, ErrReplaceUnderpriced
		}
		// New transaction is better, replace old one
		if old != nil {
			pool.all.Remove(old.Hash())
			pool.priced.Removed(1)
			pendingReplaceMeter.Mark(1)
		}
		pool.all.Add(tx, isLocal)
		pool.priced.Put(tx, isLocal)
		pool.journalTx(from, tx)
		pool.queueTxEvent(tx)
		log.Trace("Pooled new executable transaction", "hash", hash, "from", from, "to", tx.To())

		// Successful promotion, bump the heartbeat
		pool.beats[from] = time.Now()
		return old != nil, nil
	}
	// New transaction isn't replacing a pending one, push into queue
	replaced, err = pool.enqueueTx(hash, tx, isLocal, true)
	if err != nil {
		return false, err
	}
	// Mark local addresses and journal local transactions
	if local && !pool.locals.contains(from) {
		log.Info("Setting new local account", "address", from)
		pool.locals.add(from)
		pool.priced.Removed(pool.all.RemoteToLocals(pool.locals)) // Migrate the remotes if it's marked as local first time.
	}
	if isLocal {
		localGauge.Inc(1)
	}
	pool.journalTx(from, tx)

	log.Trace("Pooled new future transaction", "hash", hash, "from", from, "to", tx.To())
	return replaced, nil
}

// isGapped reports whether the given transaction is immediately executable.
func (pool *TxPool) isGapped(from common.Address, tx *types.Transaction) bool {
	// Short circuit if transaction matches pending nonce and can be promoted
	// to pending list as an executable transaction.
	next := pool.pendingNonces.get(from)
	if tx.Nonce() == next {
		return false
	}
	// The transaction has a nonce gap with pending list, it's only considered
	// as executable if transactions in queue can fill up the nonce gap.
	queue, ok := pool.queue[from]
	if !ok {
		return true
	}
	for nonce := next; nonce < tx.Nonce(); nonce++ {
		if !queue.Contains(nonce) {
			return true // txs in queue can't fill up the nonce gap
		}
	}
	return false
}

// enqueueTx inserts a new transaction into the non-executable transaction queue.
//
// Note, this method assumes the pool lock is held!
func (pool *TxPool) enqueueTx(hash common.Hash, tx *types.Transaction, local bool, addAll bool) (bool, error) {
	// Try to insert the transaction into the future queue
	from, _ := types.Sender(pool.signer, tx) // already validated
	if pool.queue[from] == nil {
		pool.queue[from] = newList(false)
	}
	inserted, old := pool.queue[from].Add(tx, pool.config.PriceBump)
	if !inserted {
		// An older transaction was better, discard this
		queuedDiscardMeter.Mark(1)
		return false, ErrReplaceUnderpriced
	}
	// Discard any previous transaction and mark this
	if old != nil {
		pool.all.Remove(old.Hash())
		pool.priced.Removed(1)
		queuedReplaceMeter.Mark(1)
	} else {
		// Nothing was replaced, bump the queued counter
		queuedGauge.Inc(1)
	}
	// If the transaction isn't in lookup set but it's expected to be there,
	// show the error log.
	if pool.all.Get(hash) == nil && !addAll {
		log.Error("Missing transaction in lookup set, please report the issue", "hash", hash)
	}
	if addAll {
		pool.all.Add(tx, local)
		pool.priced.Put(tx, local)
	}
	// If we never record the heartbeat, do it right now.
	if _, exist := pool.beats[from]; !exist {
		pool.beats[from] = time.Now()
	}
	return old != nil, nil
}

// journalTx adds the specified transaction to the local disk journal if it is
// deemed to have been sent from a local account.
func (pool *TxPool) journalTx(from common.Address, tx *types.Transaction) {
	// Only journal if it's enabled and the transaction is local
	if pool.journal == nil || !pool.locals.contains(from) {
		return
	}
	if err := pool.journal.insert(tx); err != nil {
		log.Warn("Failed to journal local transaction", "err", err)
	}
}

// promoteTx adds a transaction to the pending (processable) list of transactions
// and returns whether it was inserted or an older was better.
//
// Note, this method assumes the pool lock is held!
func (pool *TxPool) promoteTx(addr common.Address, hash common.Hash, tx *types.Transaction) bool {
	// Try to insert the transaction into the pending queue
	if pool.pending[addr] == nil {
		pool.pending[addr] = newList(true)
	}
	list := pool.pending[addr]

	inserted, old := list.Add(tx, pool.config.PriceBump)
	if !inserted {
		// An older transaction was better, discard this
		pool.all.Remove(hash)
		pool.priced.Removed(1)
		pendingDiscardMeter.Mark(1)
		return false
	}
	// Otherwise discard any previous transaction and mark this
	if old != nil {
		pool.all.Remove(old.Hash())
		pool.priced.Removed(1)
		pendingReplaceMeter.Mark(1)
	} else {
		// Nothing was replaced, bump the pending counter
		pendingGauge.Inc(1)
	}
	// Set the potentially new pending nonce and notify any subsystems of the new tx
	pool.pendingNonces.set(addr, tx.Nonce()+1)

	// Successful promotion, bump the heartbeat
	pool.beats[addr] = time.Now()
	return true
}

// AddLocals enqueues a batch of transactions into the pool if they are valid, marking the
// senders as a local ones, ensuring they go around the local pricing constraints.
//
// This method is used to add transactions from the RPC API and performs synchronous pool
// reorganization and event propagation.
func (pool *TxPool) AddLocals(txs []*types.Transaction) []error {
	return pool.addTxs(txs, !pool.config.NoLocals, true)
}

// AddLocal enqueues a single local transaction into the pool if it is valid. This is
// a convenience wrapper around AddLocals.
func (pool *TxPool) AddLocal(tx *types.Transaction) error {
	errs := pool.AddLocals([]*types.Transaction{tx})
	return errs[0]
}

// AddRemotes enqueues a batch of transactions into the pool if they are valid. If the
// senders are not among the locally tracked ones, full pricing constraints will apply.
//
// This method is used to add transactions from the p2p network and does not wait for pool
// reorganization and internal event propagation.
func (pool *TxPool) AddRemotes(txs []*types.Transaction) []error {
	return pool.addTxs(txs, false, false)
}

// AddRemotesSync is like AddRemotes, but waits for pool reorganization. Tests use this method.
func (pool *TxPool) AddRemotesSync(txs []*types.Transaction) []error {
	return pool.addTxs(txs, false, true)
}

// This is like AddRemotes with a single transaction, but waits for pool reorganization. Tests use this method.
func (pool *TxPool) addRemoteSync(tx *types.Transaction) error {
	errs := pool.AddRemotesSync([]*types.Transaction{tx})
	return errs[0]
}

// AddRemote enqueues a single transaction into the pool if it is valid. This is a convenience
// wrapper around AddRemotes.
//
// Deprecated: use AddRemotes
func (pool *TxPool) AddRemote(tx *types.Transaction) error {
	errs := pool.AddRemotes([]*types.Transaction{tx})
	return errs[0]
}

// addTxs attempts to queue a batch of transactions if they are valid.
func (pool *TxPool) addTxs(txs []*types.Transaction, local, sync bool) []error {
	// Filter out known ones without obtaining the pool lock or recovering signatures
	var (
		errs = make([]error, len(txs))
		news = make([]*types.Transaction, 0, len(txs))
	)
	for i, tx := range txs {
		// If the transaction is known, pre-set the error slot
		if pool.all.Get(tx.Hash()) != nil {
			errs[i] = ErrAlreadyKnown
			knownTxMeter.Mark(1)
			continue
		}
		// Exclude transactions with basic errors, e.g invalid signatures and
		// insufficient intrinsic gas as soon as possible and cache senders
		// in transactions before obtaining lock

		if err := pool.validateTxBasics(tx, local); err != nil {
			errs[i] = err
			invalidTxMeter.Mark(1)
			continue
		}
		// Accumulate all unknown transactions for deeper processing
		news = append(news, tx)
	}
	if len(news) == 0 {
		return errs
	}

	// Process all the new transaction and merge any errors into the original slice
	pool.mu.Lock()
	newErrs, dirtyAddrs := pool.addTxsLocked(news, local)
	pool.mu.Unlock()

	var nilSlot = 0
	for _, err := range newErrs {
		for errs[nilSlot] != nil {
			nilSlot++
		}
		errs[nilSlot] = err
		nilSlot++
	}
	// Reorg the pool internals if needed and return
	done := pool.requestPromoteExecutables(dirtyAddrs)
	if sync {
		<-done
	}
	return errs
}

// addTxsLocked attempts to queue a batch of transactions if they are valid.
// The transaction pool lock must be held.
func (pool *TxPool) addTxsLocked(txs []*types.Transaction, local bool) ([]error, *accountSet) {
	dirty := newAccountSet(pool.signer)
	errs := make([]error, len(txs))
	for i, tx := range txs {
		replaced, err := pool.add(tx, local)
		errs[i] = err
		if err == nil && !replaced {
			dirty.addTx(tx)
		}
	}
	validTxMeter.Mark(int64(len(dirty.accounts)))
	return errs, dirty
}

// Status returns the status (unknown/pending/queued) of a batch of transactions
// identified by their hashes.
func (pool *TxPool) Status(hashes []common.Hash) []TxStatus {
	status := make([]TxStatus, len(hashes))
	for i, hash := range hashes {
		tx := pool.Get(hash)
		if tx == nil {
			continue
		}
		from, _ := types.Sender(pool.signer, tx) // already validated
		pool.mu.RLock()
		if txList := pool.pending[from]; txList != nil && txList.txs.items[tx.Nonce()] != nil {
			status[i] = TxStatusPending
		} else if txList := pool.queue[from]; txList != nil && txList.txs.items[tx.Nonce()] != nil {
			status[i] = TxStatusQueued
		}
		// implicit else: the tx may have been included into a block between
		// checking pool.Get and obtaining the lock. In that case, TxStatusUnknown is correct
		pool.mu.RUnlock()
	}
	return status
}

// Get returns a transaction if it is contained in the pool and nil otherwise.
func (pool *TxPool) Get(hash common.Hash) *types.Transaction {
	return pool.all.Get(hash)
}

// Has returns an indicator whether txpool has a transaction cached with the
// given hash.
func (pool *TxPool) Has(hash common.Hash) bool {
	return pool.all.Get(hash) != nil
}

// removeTx removes a single transaction from the queue, moving all subsequent
// transactions back to the future queue.
// Returns the number of transactions removed from the pending queue.
func (pool *TxPool) removeTx(hash common.Hash, outofbound bool) int {
	// Fetch the transaction we wish to delete
	tx := pool.all.Get(hash)
	if tx == nil {
		return 0
	}
	addr, _ := types.Sender(pool.signer, tx) // already validated during insertion

	// Remove it from the list of known transactions
	pool.all.Remove(hash)
	if outofbound {
		pool.priced.Removed(1)
	}
	if pool.locals.contains(addr) {
		localGauge.Dec(1)
	}
	// Remove the transaction from the pending lists and reset the account nonce
	if pending := pool.pending[addr]; pending != nil {
		if removed, invalids := pending.Remove(tx); removed {
			// If no more pending transactions are left, remove the list
			if pending.Empty() {
				delete(pool.pending, addr)
			}
			// Postpone any invalidated transactions
			for _, tx := range invalids {
				// Internal shuffle shouldn't touch the lookup set.
				pool.enqueueTx(tx.Hash(), tx, false, false)
			}
			// Update the account nonce if needed
			pool.pendingNonces.setIfLower(addr, tx.Nonce())
			// Reduce the pending counter
			pendingGauge.Dec(int64(1 + len(invalids)))
			return 1 + len(invalids)
		}
	}
	// Transaction is in the future queue
	if future := pool.queue[addr]; future != nil {
		if removed, _ := future.Remove(tx); removed {
			// Reduce the queued counter
			queuedGauge.Dec(1)
		}
		if future.Empty() {
			delete(pool.queue, addr)
			delete(pool.beats, addr)
		}
	}
	return 0
}

// requestReset requests a pool reset to the new head block.
// The returned channel is closed when the reset has occurred.
func (pool *TxPool) requestReset(oldHead *types.Header, newHead *types.Header) chan struct{} {
	select {
	case pool.reqResetCh <- &txpoolResetRequest{oldHead, newHead}:
		return <-pool.reorgDoneCh
	case <-pool.reorgShutdownCh:
		return pool.reorgShutdownCh
	}
}

// requestPromoteExecutables requests transaction promotion checks for the given addresses.
// The returned channel is closed when the promotion checks have occurred.
func (pool *TxPool) requestPromoteExecutables(set *accountSet) chan struct{} {
	select {
	case pool.reqPromoteCh <- set:
		return <-pool.reorgDoneCh
	case <-pool.reorgShutdownCh:
		return pool.reorgShutdownCh
	}
}

// queueTxEvent enqueues a transaction event to be sent in the next reorg run.
func (pool *TxPool) queueTxEvent(tx *types.Transaction) {
	select {
	case pool.queueTxEventCh <- tx:
	case <-pool.reorgShutdownCh:
	}
}

// scheduleReorgLoop schedules runs of reset and promoteExecutables. Code above should not
// call those methods directly, but request them being run using requestReset and
// requestPromoteExecutables instead.
func (pool *TxPool) scheduleReorgLoop() {
	defer pool.wg.Done()

	var (
		curDone       chan struct{} // non-nil while runReorg is active
		nextDone      = make(chan struct{})
		launchNextRun bool
		reset         *txpoolResetRequest
		dirtyAccounts *accountSet
		queuedEvents  = make(map[common.Address]*sortedMap)
	)
	for {
		// Launch next background reorg if needed
		if curDone == nil && launchNextRun {
			// Run the background reorg and announcements
			go pool.runReorg(nextDone, reset, dirtyAccounts, queuedEvents)

			// Prepare everything for the next round of reorg
			curDone, nextDone = nextDone, make(chan struct{})
			launchNextRun = false

			reset, dirtyAccounts = nil, nil
			queuedEvents = make(map[common.Address]*sortedMap)
		}

		select {
		case req := <-pool.reqResetCh:
			// Reset request: update head if request is already pending.
			if reset == nil {
				reset = req
			} else {
				reset.newHead = req.newHead
			}
			launchNextRun = true
			pool.reorgDoneCh <- nextDone

		case req := <-pool.reqPromoteCh:
			// Promote request: update address set if request is already pending.
			if dirtyAccounts == nil {
				dirtyAccounts = req
			} else {
				dirtyAccounts.merge(req)
			}
			launchNextRun = true
			pool.reorgDoneCh <- nextDone

		case tx := <-pool.queueTxEventCh:
			// Queue up the event, but don't schedule a reorg. It's up to the caller to
			// request one later if they want the events sent.
			addr, _ := types.Sender(pool.signer, tx)
			if _, ok := queuedEvents[addr]; !ok {
				queuedEvents[addr] = newSortedMap()
			}
			queuedEvents[addr].Put(tx)

		case <-curDone:
			curDone = nil

		case <-pool.reorgShutdownCh:
			// Wait for current run to finish.
			if curDone != nil {
				<-curDone
			}
			close(nextDone)
			return
		}
	}
}

// runReorg runs reset and promoteExecutables on behalf of scheduleReorgLoop.
func (pool *TxPool) runReorg(done chan struct{}, reset *txpoolResetRequest, dirtyAccounts *accountSet, events map[common.Address]*sortedMap) {
	defer func(t0 time.Time) {
		reorgDurationTimer.Update(time.Since(t0))
	}(time.Now())
	defer close(done)

	var promoteAddrs []common.Address
	if dirtyAccounts != nil && reset == nil {
		// Only dirty accounts need to be promoted, unless we're resetting.
		// For resets, all addresses in the tx queue will be promoted and
		// the flatten operation can be avoided.
		promoteAddrs = dirtyAccounts.flatten()
	}
	pool.mu.Lock()
	if reset != nil {
		// Reset from the old head to the new, rescheduling any reorged transactions
		pool.reset(reset.oldHead, reset.newHead)

		// Nonces were reset, discard any events that became stale
		for addr := range events {
			events[addr].Forward(pool.pendingNonces.get(addr))
			if events[addr].Len() == 0 {
				delete(events, addr)
			}
		}
		// Reset needs promote for all addresses
		promoteAddrs = make([]common.Address, 0, len(pool.queue))
		for addr := range pool.queue {
			promoteAddrs = append(promoteAddrs, addr)
		}
	}
	// Check for pending transactions for every account that sent new ones
	promoted := pool.promoteExecutables(promoteAddrs)

	// If a new block appeared, validate the pool of pending transactions. This will
	// remove any transaction that has been included in the block or was invalidated
	// because of another transaction (e.g. higher gas price).
	if reset != nil {
		pool.demoteUnexecutables()
		if reset.newHead != nil && pool.chainconfig.IsLondon(new(big.Int).Add(reset.newHead.Number, big.NewInt(1))) {
			pendingBaseFee := misc.CalcBaseFee(pool.chainconfig, reset.newHead)
			pool.priced.SetBaseFee(pendingBaseFee)
		}
		// Update all accounts to the latest known pending nonce
		nonces := make(map[common.Address]uint64, len(pool.pending))
		for addr, list := range pool.pending {
			highestPending := list.LastElement()
			nonces[addr] = highestPending.Nonce() + 1
		}
		pool.pendingNonces.setAll(nonces)
	}
	// Ensure pool.queue and pool.pending sizes stay within the configured limits.
	pool.truncatePending()
	pool.truncateQueue()

	dropBetweenReorgHistogram.Update(int64(pool.changesSinceReorg))
	pool.changesSinceReorg = 0 // Reset change counter
	pool.mu.Unlock()

	// Notify subsystems for newly added transactions
	for _, tx := range promoted {
		addr, _ := types.Sender(pool.signer, tx)
		if _, ok := events[addr]; !ok {
			events[addr] = newSortedMap()
		}
		events[addr].Put(tx)
	}
	if len(events) > 0 {
		var txs []*types.Transaction
		for _, set := range events {
			txs = append(txs, set.Flatten()...)
		}
		pool.txFeed.Send(core.NewTxsEvent{Txs: txs})
	}
}

// reset retrieves the current state of the blockchain and ensures the content
// of the transaction pool is valid with regard to the chain state.
func (pool *TxPool) reset(oldHead, newHead *types.Header) {
	// If we're reorging an old state, reinject all dropped transactions
	var reinject types.Transactions

	if oldHead != nil && oldHead.Hash() != newHead.ParentHash {
		// If the reorg is too deep, avoid doing it (will happen during fast sync)
		oldNum := oldHead.Number.Uint64()
		newNum := newHead.Number.Uint64()

		if depth := uint64(math.Abs(float64(oldNum) - float64(newNum))); depth > 64 {
			log.Debug("Skipping deep transaction reorg", "depth", depth)
		} else {
			// Reorg seems shallow enough to pull in all transactions into memory
			var discarded, included types.Transactions
			var (
				rem = pool.chain.GetBlock(oldHead.Hash(), oldHead.Number.Uint64())
				add = pool.chain.GetBlock(newHead.Hash(), newHead.Number.Uint64())
			)
			if rem == nil {
				// This can happen if a setHead is performed, where we simply discard the old
				// head from the chain.
				// If that is the case, we don't have the lost transactions anymore, and
				// there's nothing to add
				if newNum >= oldNum {
					// If we reorged to a same or higher number, then it's not a case of setHead
					log.Warn("Transaction pool reset with missing oldhead",
						"old", oldHead.Hash(), "oldnum", oldNum, "new", newHead.Hash(), "newnum", newNum)
					return
				}
				// If the reorg ended up on a lower number, it's indicative of setHead being the cause
				log.Debug("Skipping transaction reset caused by setHead",
					"old", oldHead.Hash(), "oldnum", oldNum, "new", newHead.Hash(), "newnum", newNum)
				// We still need to update the current state s.th. the lost transactions can be readded by the user
			} else {
				for rem.NumberU64() > add.NumberU64() {
					discarded = append(discarded, rem.Transactions()...)
					if rem = pool.chain.GetBlock(rem.ParentHash(), rem.NumberU64()-1); rem == nil {
						log.Error("Unrooted old chain seen by tx pool", "block", oldHead.Number, "hash", oldHead.Hash())
						return
					}
				}
				for add.NumberU64() > rem.NumberU64() {
					included = append(included, add.Transactions()...)
					if add = pool.chain.GetBlock(add.ParentHash(), add.NumberU64()-1); add == nil {
						log.Error("Unrooted new chain seen by tx pool", "block", newHead.Number, "hash", newHead.Hash())
						return
					}
				}
				for rem.Hash() != add.Hash() {
					discarded = append(discarded, rem.Transactions()...)
					if rem = pool.chain.GetBlock(rem.ParentHash(), rem.NumberU64()-1); rem == nil {
						log.Error("Unrooted old chain seen by tx pool", "block", oldHead.Number, "hash", oldHead.Hash())
						return
					}
					included = append(included, add.Transactions()...)
					if add = pool.chain.GetBlock(add.ParentHash(), add.NumberU64()-1); add == nil {
						log.Error("Unrooted new chain seen by tx pool", "block", newHead.Number, "hash", newHead.Hash())
						return
					}
				}
				// Do not insert deposit txs back into the pool
				// (validateTx would still catch it if not filtered, but no need to re-inject in the first place).
				j := 0
				for _, tx := range discarded {
					if tx.Type() != types.DepositTxType {
						discarded[j] = tx
						j++
					}
				}
				discarded = discarded[:j]
				reinject = types.TxDifference(discarded, included)
			}
		}
	}
	// Initialize the internal state to the current head
	if newHead == nil {
		newHead = pool.chain.CurrentBlock() // Special case during testing
	}
	statedb, err := pool.chain.StateAt(newHead.Root)
	if err != nil {
		log.Error("Failed to reset txpool state", "err", err)
		return
	}
	pool.currentState = statedb
	pool.pendingNonces = newNoncer(statedb)
<<<<<<< HEAD
	pool.currentMaxGas = newHead.GasLimit
	if pool.chainconfig.IsOptimism() {
		pool.currentMaxGas -= l1InfoGasOverhead
	}

	costFn := types.NewL1CostFunc(pool.chainconfig, statedb)
	pool.l1CostFn = func(dataGas types.RollupGasData, isDepositTx bool) *big.Int {
		return costFn(newHead.Number.Uint64(), newHead.Time, dataGas, isDepositTx)
	}
=======
	pool.currentMaxGas.Store(newHead.GasLimit)
>>>>>>> ea9e62ca

	// Inject any transactions discarded due to reorgs
	log.Debug("Reinjecting stale transactions", "count", len(reinject))
	core.SenderCacher.Recover(pool.signer, reinject)
	pool.addTxsLocked(reinject, false)

	// Update all fork indicator by next pending block number.
	next := new(big.Int).Add(newHead.Number, big.NewInt(1))
	pool.istanbul.Store(pool.chainconfig.IsIstanbul(next))
	pool.eip2718.Store(pool.chainconfig.IsBerlin(next))
	pool.eip1559.Store(pool.chainconfig.IsLondon(next))
	pool.shanghai.Store(pool.chainconfig.IsShanghai(uint64(time.Now().Unix())))
}

// promoteExecutables moves transactions that have become processable from the
// future queue to the set of pending transactions. During this process, all
// invalidated transactions (low nonce, low balance) are deleted.
func (pool *TxPool) promoteExecutables(accounts []common.Address) []*types.Transaction {
	// Track the promoted transactions to broadcast them at once
	var promoted []*types.Transaction

	// Iterate over all accounts and promote any executable transactions
	for _, addr := range accounts {
		list := pool.queue[addr]
		if list == nil {
			continue // Just in case someone calls with a non existing account
		}
		// Drop all transactions that are deemed too old (low nonce)
		forwards := list.Forward(pool.currentState.GetNonce(addr))
		for _, tx := range forwards {
			hash := tx.Hash()
			pool.all.Remove(hash)
		}
		log.Trace("Removed old queued transactions", "count", len(forwards))
		balance := pool.currentState.GetBalance(addr)
		if !list.Empty() {
			// Reduce the cost-cap by L1 rollup cost of the first tx if necessary. Other txs will get filtered out afterwards.
			el := list.txs.FirstElement()
			if l1Cost := pool.l1CostFn(el.RollupDataGas(), el.IsDepositTx()); l1Cost != nil {
				balance = new(big.Int).Sub(balance, l1Cost) // negative big int is fine
			}
		}
		// Drop all transactions that are too costly (low balance or out of gas)
<<<<<<< HEAD
		drops, _ := list.Filter(balance, pool.currentMaxGas)
=======
		drops, _ := list.Filter(pool.currentState.GetBalance(addr), pool.currentMaxGas.Load())
>>>>>>> ea9e62ca
		for _, tx := range drops {
			hash := tx.Hash()
			pool.all.Remove(hash)
		}
		log.Trace("Removed unpayable queued transactions", "count", len(drops))
		queuedNofundsMeter.Mark(int64(len(drops)))

		// Gather all executable transactions and promote them
		readies := list.Ready(pool.pendingNonces.get(addr))
		for _, tx := range readies {
			hash := tx.Hash()
			if pool.promoteTx(addr, hash, tx) {
				promoted = append(promoted, tx)
			}
		}
		log.Trace("Promoted queued transactions", "count", len(promoted))
		queuedGauge.Dec(int64(len(readies)))

		// Drop all transactions over the allowed limit
		var caps types.Transactions
		if !pool.locals.contains(addr) {
			caps = list.Cap(int(pool.config.AccountQueue))
			for _, tx := range caps {
				hash := tx.Hash()
				pool.all.Remove(hash)
				log.Trace("Removed cap-exceeding queued transaction", "hash", hash)
			}
			queuedRateLimitMeter.Mark(int64(len(caps)))
		}
		// Mark all the items dropped as removed
		pool.priced.Removed(len(forwards) + len(drops) + len(caps))
		queuedGauge.Dec(int64(len(forwards) + len(drops) + len(caps)))
		if pool.locals.contains(addr) {
			localGauge.Dec(int64(len(forwards) + len(drops) + len(caps)))
		}
		// Delete the entire queue entry if it became empty.
		if list.Empty() {
			delete(pool.queue, addr)
			delete(pool.beats, addr)
		}
	}
	return promoted
}

// truncatePending removes transactions from the pending queue if the pool is above the
// pending limit. The algorithm tries to reduce transaction counts by an approximately
// equal number for all for accounts with many pending transactions.
func (pool *TxPool) truncatePending() {
	pending := uint64(0)
	for _, list := range pool.pending {
		pending += uint64(list.Len())
	}
	if pending <= pool.config.GlobalSlots {
		return
	}

	pendingBeforeCap := pending
	// Assemble a spam order to penalize large transactors first
	spammers := prque.New[int64, common.Address](nil)
	for addr, list := range pool.pending {
		// Only evict transactions from high rollers
		if !pool.locals.contains(addr) && uint64(list.Len()) > pool.config.AccountSlots {
			spammers.Push(addr, int64(list.Len()))
		}
	}
	// Gradually drop transactions from offenders
	offenders := []common.Address{}
	for pending > pool.config.GlobalSlots && !spammers.Empty() {
		// Retrieve the next offender if not local address
		offender, _ := spammers.Pop()
		offenders = append(offenders, offender)

		// Equalize balances until all the same or below threshold
		if len(offenders) > 1 {
			// Calculate the equalization threshold for all current offenders
			threshold := pool.pending[offender].Len()

			// Iteratively reduce all offenders until below limit or threshold reached
			for pending > pool.config.GlobalSlots && pool.pending[offenders[len(offenders)-2]].Len() > threshold {
				for i := 0; i < len(offenders)-1; i++ {
					list := pool.pending[offenders[i]]

					caps := list.Cap(list.Len() - 1)
					for _, tx := range caps {
						// Drop the transaction from the global pools too
						hash := tx.Hash()
						pool.all.Remove(hash)

						// Update the account nonce to the dropped transaction
						pool.pendingNonces.setIfLower(offenders[i], tx.Nonce())
						log.Trace("Removed fairness-exceeding pending transaction", "hash", hash)
					}
					pool.priced.Removed(len(caps))
					pendingGauge.Dec(int64(len(caps)))
					if pool.locals.contains(offenders[i]) {
						localGauge.Dec(int64(len(caps)))
					}
					pending--
				}
			}
		}
	}

	// If still above threshold, reduce to limit or min allowance
	if pending > pool.config.GlobalSlots && len(offenders) > 0 {
		for pending > pool.config.GlobalSlots && uint64(pool.pending[offenders[len(offenders)-1]].Len()) > pool.config.AccountSlots {
			for _, addr := range offenders {
				list := pool.pending[addr]

				caps := list.Cap(list.Len() - 1)
				for _, tx := range caps {
					// Drop the transaction from the global pools too
					hash := tx.Hash()
					pool.all.Remove(hash)

					// Update the account nonce to the dropped transaction
					pool.pendingNonces.setIfLower(addr, tx.Nonce())
					log.Trace("Removed fairness-exceeding pending transaction", "hash", hash)
				}
				pool.priced.Removed(len(caps))
				pendingGauge.Dec(int64(len(caps)))
				if pool.locals.contains(addr) {
					localGauge.Dec(int64(len(caps)))
				}
				pending--
			}
		}
	}
	pendingRateLimitMeter.Mark(int64(pendingBeforeCap - pending))
}

// truncateQueue drops the oldest transactions in the queue if the pool is above the global queue limit.
func (pool *TxPool) truncateQueue() {
	queued := uint64(0)
	for _, list := range pool.queue {
		queued += uint64(list.Len())
	}
	if queued <= pool.config.GlobalQueue {
		return
	}

	// Sort all accounts with queued transactions by heartbeat
	addresses := make(addressesByHeartbeat, 0, len(pool.queue))
	for addr := range pool.queue {
		if !pool.locals.contains(addr) { // don't drop locals
			addresses = append(addresses, addressByHeartbeat{addr, pool.beats[addr]})
		}
	}
	sort.Sort(sort.Reverse(addresses))

	// Drop transactions until the total is below the limit or only locals remain
	for drop := queued - pool.config.GlobalQueue; drop > 0 && len(addresses) > 0; {
		addr := addresses[len(addresses)-1]
		list := pool.queue[addr.address]

		addresses = addresses[:len(addresses)-1]

		// Drop all transactions if they are less than the overflow
		if size := uint64(list.Len()); size <= drop {
			for _, tx := range list.Flatten() {
				pool.removeTx(tx.Hash(), true)
			}
			drop -= size
			queuedRateLimitMeter.Mark(int64(size))
			continue
		}
		// Otherwise drop only last few transactions
		txs := list.Flatten()
		for i := len(txs) - 1; i >= 0 && drop > 0; i-- {
			pool.removeTx(txs[i].Hash(), true)
			drop--
			queuedRateLimitMeter.Mark(1)
		}
	}
}

// demoteUnexecutables removes invalid and processed transactions from the pools
// executable/pending queue and any subsequent transactions that become unexecutable
// are moved back into the future queue.
//
// Note: transactions are not marked as removed in the priced list because re-heaping
// is always explicitly triggered by SetBaseFee and it would be unnecessary and wasteful
// to trigger a re-heap is this function
func (pool *TxPool) demoteUnexecutables() {
	// Iterate over all accounts and demote any non-executable transactions
	for addr, list := range pool.pending {
		nonce := pool.currentState.GetNonce(addr)

		// Drop all transactions that are deemed too old (low nonce)
		olds := list.Forward(nonce)
		for _, tx := range olds {
			hash := tx.Hash()
			pool.all.Remove(hash)
			log.Trace("Removed old pending transaction", "hash", hash)
		}
		balance := pool.currentState.GetBalance(addr)
		if !list.Empty() {
			// Reduce the cost-cap by L1 rollup cost of the first tx if necessary. Other txs will get filtered out afterwards.
			el := list.txs.FirstElement()
			if l1Cost := pool.l1CostFn(el.RollupDataGas(), el.IsDepositTx()); l1Cost != nil {
				balance = new(big.Int).Sub(balance, l1Cost) // negative big int is fine
			}
		}
		// Drop all transactions that are too costly (low balance or out of gas), and queue any invalids back for later
<<<<<<< HEAD
		drops, invalids := list.Filter(balance, pool.currentMaxGas)
=======
		drops, invalids := list.Filter(pool.currentState.GetBalance(addr), pool.currentMaxGas.Load())
>>>>>>> ea9e62ca
		for _, tx := range drops {
			hash := tx.Hash()
			log.Trace("Removed unpayable pending transaction", "hash", hash)
			pool.all.Remove(hash)
		}
		pendingNofundsMeter.Mark(int64(len(drops)))

		for _, tx := range invalids {
			hash := tx.Hash()
			log.Trace("Demoting pending transaction", "hash", hash)

			// Internal shuffle shouldn't touch the lookup set.
			pool.enqueueTx(hash, tx, false, false)
		}
		pendingGauge.Dec(int64(len(olds) + len(drops) + len(invalids)))
		if pool.locals.contains(addr) {
			localGauge.Dec(int64(len(olds) + len(drops) + len(invalids)))
		}
		// If there's a gap in front, alert (should never happen) and postpone all transactions
		if list.Len() > 0 && list.txs.Get(nonce) == nil {
			gapped := list.Cap(0)
			for _, tx := range gapped {
				hash := tx.Hash()
				log.Error("Demoting invalidated transaction", "hash", hash)

				// Internal shuffle shouldn't touch the lookup set.
				pool.enqueueTx(hash, tx, false, false)
			}
			pendingGauge.Dec(int64(len(gapped)))
		}
		// Delete the entire pending entry if it became empty.
		if list.Empty() {
			delete(pool.pending, addr)
		}
	}
}

// addressByHeartbeat is an account address tagged with its last activity timestamp.
type addressByHeartbeat struct {
	address   common.Address
	heartbeat time.Time
}

type addressesByHeartbeat []addressByHeartbeat

func (a addressesByHeartbeat) Len() int           { return len(a) }
func (a addressesByHeartbeat) Less(i, j int) bool { return a[i].heartbeat.Before(a[j].heartbeat) }
func (a addressesByHeartbeat) Swap(i, j int)      { a[i], a[j] = a[j], a[i] }

// accountSet is simply a set of addresses to check for existence, and a signer
// capable of deriving addresses from transactions.
type accountSet struct {
	accounts map[common.Address]struct{}
	signer   types.Signer
	cache    *[]common.Address
}

// newAccountSet creates a new address set with an associated signer for sender
// derivations.
func newAccountSet(signer types.Signer, addrs ...common.Address) *accountSet {
	as := &accountSet{
		accounts: make(map[common.Address]struct{}, len(addrs)),
		signer:   signer,
	}
	for _, addr := range addrs {
		as.add(addr)
	}
	return as
}

// contains checks if a given address is contained within the set.
func (as *accountSet) contains(addr common.Address) bool {
	_, exist := as.accounts[addr]
	return exist
}

// containsTx checks if the sender of a given tx is within the set. If the sender
// cannot be derived, this method returns false.
func (as *accountSet) containsTx(tx *types.Transaction) bool {
	if addr, err := types.Sender(as.signer, tx); err == nil {
		return as.contains(addr)
	}
	return false
}

// add inserts a new address into the set to track.
func (as *accountSet) add(addr common.Address) {
	as.accounts[addr] = struct{}{}
	as.cache = nil
}

// addTx adds the sender of tx into the set.
func (as *accountSet) addTx(tx *types.Transaction) {
	if addr, err := types.Sender(as.signer, tx); err == nil {
		as.add(addr)
	}
}

// flatten returns the list of addresses within this set, also caching it for later
// reuse. The returned slice should not be changed!
func (as *accountSet) flatten() []common.Address {
	if as.cache == nil {
		accounts := make([]common.Address, 0, len(as.accounts))
		for account := range as.accounts {
			accounts = append(accounts, account)
		}
		as.cache = &accounts
	}
	return *as.cache
}

// merge adds all addresses from the 'other' set into 'as'.
func (as *accountSet) merge(other *accountSet) {
	for addr := range other.accounts {
		as.accounts[addr] = struct{}{}
	}
	as.cache = nil
}

// lookup is used internally by TxPool to track transactions while allowing
// lookup without mutex contention.
//
// Note, although this type is properly protected against concurrent access, it
// is **not** a type that should ever be mutated or even exposed outside of the
// transaction pool, since its internal state is tightly coupled with the pools
// internal mechanisms. The sole purpose of the type is to permit out-of-bound
// peeking into the pool in TxPool.Get without having to acquire the widely scoped
// TxPool.mu mutex.
//
// This lookup set combines the notion of "local transactions", which is useful
// to build upper-level structure.
type lookup struct {
	slots   int
	lock    sync.RWMutex
	locals  map[common.Hash]*types.Transaction
	remotes map[common.Hash]*types.Transaction
}

// newLookup returns a new lookup structure.
func newLookup() *lookup {
	return &lookup{
		locals:  make(map[common.Hash]*types.Transaction),
		remotes: make(map[common.Hash]*types.Transaction),
	}
}

// Range calls f on each key and value present in the map. The callback passed
// should return the indicator whether the iteration needs to be continued.
// Callers need to specify which set (or both) to be iterated.
func (t *lookup) Range(f func(hash common.Hash, tx *types.Transaction, local bool) bool, local bool, remote bool) {
	t.lock.RLock()
	defer t.lock.RUnlock()

	if local {
		for key, value := range t.locals {
			if !f(key, value, true) {
				return
			}
		}
	}
	if remote {
		for key, value := range t.remotes {
			if !f(key, value, false) {
				return
			}
		}
	}
}

// Get returns a transaction if it exists in the lookup, or nil if not found.
func (t *lookup) Get(hash common.Hash) *types.Transaction {
	t.lock.RLock()
	defer t.lock.RUnlock()

	if tx := t.locals[hash]; tx != nil {
		return tx
	}
	return t.remotes[hash]
}

// GetLocal returns a transaction if it exists in the lookup, or nil if not found.
func (t *lookup) GetLocal(hash common.Hash) *types.Transaction {
	t.lock.RLock()
	defer t.lock.RUnlock()

	return t.locals[hash]
}

// GetRemote returns a transaction if it exists in the lookup, or nil if not found.
func (t *lookup) GetRemote(hash common.Hash) *types.Transaction {
	t.lock.RLock()
	defer t.lock.RUnlock()

	return t.remotes[hash]
}

// Count returns the current number of transactions in the lookup.
func (t *lookup) Count() int {
	t.lock.RLock()
	defer t.lock.RUnlock()

	return len(t.locals) + len(t.remotes)
}

// LocalCount returns the current number of local transactions in the lookup.
func (t *lookup) LocalCount() int {
	t.lock.RLock()
	defer t.lock.RUnlock()

	return len(t.locals)
}

// RemoteCount returns the current number of remote transactions in the lookup.
func (t *lookup) RemoteCount() int {
	t.lock.RLock()
	defer t.lock.RUnlock()

	return len(t.remotes)
}

// Slots returns the current number of slots used in the lookup.
func (t *lookup) Slots() int {
	t.lock.RLock()
	defer t.lock.RUnlock()

	return t.slots
}

// Add adds a transaction to the lookup.
func (t *lookup) Add(tx *types.Transaction, local bool) {
	t.lock.Lock()
	defer t.lock.Unlock()

	t.slots += numSlots(tx)
	slotsGauge.Update(int64(t.slots))

	if local {
		t.locals[tx.Hash()] = tx
	} else {
		t.remotes[tx.Hash()] = tx
	}
}

// Remove removes a transaction from the lookup.
func (t *lookup) Remove(hash common.Hash) {
	t.lock.Lock()
	defer t.lock.Unlock()

	tx, ok := t.locals[hash]
	if !ok {
		tx, ok = t.remotes[hash]
	}
	if !ok {
		log.Error("No transaction found to be deleted", "hash", hash)
		return
	}
	t.slots -= numSlots(tx)
	slotsGauge.Update(int64(t.slots))

	delete(t.locals, hash)
	delete(t.remotes, hash)
}

// RemoteToLocals migrates the transactions belongs to the given locals to locals
// set. The assumption is held the locals set is thread-safe to be used.
func (t *lookup) RemoteToLocals(locals *accountSet) int {
	t.lock.Lock()
	defer t.lock.Unlock()

	var migrated int
	for hash, tx := range t.remotes {
		if locals.containsTx(tx) {
			t.locals[hash] = tx
			delete(t.remotes, hash)
			migrated += 1
		}
	}
	return migrated
}

// RemotesBelowTip finds all remote transactions below the given tip threshold.
func (t *lookup) RemotesBelowTip(threshold *big.Int) types.Transactions {
	found := make(types.Transactions, 0, 128)
	t.Range(func(hash common.Hash, tx *types.Transaction, local bool) bool {
		if tx.GasTipCapIntCmp(threshold) < 0 {
			found = append(found, tx)
		}
		return true
	}, false, true) // Only iterate remotes
	return found
}

// numSlots calculates the number of slots needed for a single transaction.
func numSlots(tx *types.Transaction) int {
	return int((tx.Size() + txSlotSize - 1) / txSlotSize)
}<|MERGE_RESOLUTION|>--- conflicted
+++ resolved
@@ -600,23 +600,17 @@
 	return txs
 }
 
-<<<<<<< HEAD
-// validateTx checks whether a transaction is valid according to the consensus
-// rules and adheres to some heuristic limits of the local node (price and size).
-func (pool *TxPool) validateTx(tx *types.Transaction, local bool) error {
+// validateTxBasics checks whether a transaction is valid according to the consensus
+// rules, but does not check state-dependent validation such as sufficient balance.
+// This check is meant as an early check which only needs to be performed once,
+// and does not require the pool mutex to be held.
+func (pool *TxPool) validateTxBasics(tx *types.Transaction, local bool) error {
 	// No unauthenticated deposits allowed in the transaction pool.
 	// This is for spam protection, not consensus,
 	// as the external engine-API user authenticates deposits.
 	if tx.Type() == types.DepositTxType {
 		return core.ErrTxTypeNotSupported
 	}
-=======
-// validateTxBasics checks whether a transaction is valid according to the consensus
-// rules, but does not check state-dependent validation such as sufficient balance.
-// This check is meant as an early check which only needs to be performed once,
-// and does not require the pool mutex to be held.
-func (pool *TxPool) validateTxBasics(tx *types.Transaction, local bool) error {
->>>>>>> ea9e62ca
 	// Accept only legacy transactions until EIP-2718/2930 activates.
 	if !pool.eip2718.Load() && tx.Type() != types.LegacyTxType {
 		return core.ErrTxTypeNotSupported
@@ -1418,19 +1412,16 @@
 	}
 	pool.currentState = statedb
 	pool.pendingNonces = newNoncer(statedb)
-<<<<<<< HEAD
-	pool.currentMaxGas = newHead.GasLimit
-	if pool.chainconfig.IsOptimism() {
-		pool.currentMaxGas -= l1InfoGasOverhead
+	if !pool.chainconfig.IsOptimism() {
+		pool.currentMaxGas.Store(newHead.GasLimit)
+	} else {
+		pool.currentMaxGas.Store(newHead.GasLimit - l1InfoGasOverhead)
 	}
 
 	costFn := types.NewL1CostFunc(pool.chainconfig, statedb)
 	pool.l1CostFn = func(dataGas types.RollupGasData, isDepositTx bool) *big.Int {
 		return costFn(newHead.Number.Uint64(), newHead.Time, dataGas, isDepositTx)
 	}
-=======
-	pool.currentMaxGas.Store(newHead.GasLimit)
->>>>>>> ea9e62ca
 
 	// Inject any transactions discarded due to reorgs
 	log.Debug("Reinjecting stale transactions", "count", len(reinject))
@@ -1474,11 +1465,7 @@
 			}
 		}
 		// Drop all transactions that are too costly (low balance or out of gas)
-<<<<<<< HEAD
-		drops, _ := list.Filter(balance, pool.currentMaxGas)
-=======
-		drops, _ := list.Filter(pool.currentState.GetBalance(addr), pool.currentMaxGas.Load())
->>>>>>> ea9e62ca
+		drops, _ := list.Filter(balance, pool.currentMaxGas.Load())
 		for _, tx := range drops {
 			hash := tx.Hash()
 			pool.all.Remove(hash)
@@ -1683,11 +1670,7 @@
 			}
 		}
 		// Drop all transactions that are too costly (low balance or out of gas), and queue any invalids back for later
-<<<<<<< HEAD
-		drops, invalids := list.Filter(balance, pool.currentMaxGas)
-=======
-		drops, invalids := list.Filter(pool.currentState.GetBalance(addr), pool.currentMaxGas.Load())
->>>>>>> ea9e62ca
+		drops, invalids := list.Filter(balance, pool.currentMaxGas.Load())
 		for _, tx := range drops {
 			hash := tx.Hash()
 			log.Trace("Removed unpayable pending transaction", "hash", hash)
