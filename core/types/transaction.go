--- conflicted
+++ resolved
@@ -86,13 +86,7 @@
 	value() *big.Int
 	nonce() uint64
 	to() *common.Address
-<<<<<<< HEAD
-	blobGas() uint64
-	blobGasFeeCap() *big.Int
-	blobHashes() []common.Hash
 	isSystemTx() bool
-=======
->>>>>>> 3f40e65c
 
 	rawSignatureValues() (v, r, s *big.Int)
 	setSignatureValues(chainID, v, r, s *big.Int)
@@ -212,17 +206,9 @@
 	case DynamicFeeTxType:
 		inner = new(DynamicFeeTx)
 	case BlobTxType:
-<<<<<<< HEAD
-		var inner BlobTx
-		err := rlp.DecodeBytes(b[1:], &inner)
-		return &inner, err
+		inner = new(BlobTx)
 	case DepositTxType:
-		var inner DepositTx
-		err := rlp.DecodeBytes(b[1:], &inner)
-		return &inner, err
-=======
-		inner = new(BlobTx)
->>>>>>> 3f40e65c
+		inner = new(DepositTx)
 	default:
 		return nil, ErrTxTypeNotSupported
 	}
