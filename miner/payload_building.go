// Copyright 2022 The go-ethereum Authors
// This file is part of the go-ethereum library.
//
// The go-ethereum library is free software: you can redistribute it and/or modify
// it under the terms of the GNU Lesser General Public License as published by
// the Free Software Foundation, either version 3 of the License, or
// (at your option) any later version.
//
// The go-ethereum library is distributed in the hope that it will be useful,
// but WITHOUT ANY WARRANTY; without even the implied warranty of
// MERCHANTABILITY or FITNESS FOR A PARTICULAR PURPOSE. See the
// GNU Lesser General Public License for more details.
//
// You should have received a copy of the GNU Lesser General Public License
// along with the go-ethereum library. If not, see <http://www.gnu.org/licenses/>

package miner

import (
	"crypto/sha256"
	"encoding/binary"
	"errors"
	"math/big"
	"sync"
	"sync/atomic"
	"time"

	"github.com/ethereum/go-ethereum/beacon/engine"
	"github.com/ethereum/go-ethereum/common"
	"github.com/ethereum/go-ethereum/common/hexutil"
	"github.com/ethereum/go-ethereum/core/stateless"
	"github.com/ethereum/go-ethereum/core/types"
	"github.com/ethereum/go-ethereum/log"
	"github.com/ethereum/go-ethereum/params"
	"github.com/ethereum/go-ethereum/rlp"
)

// BuildPayloadArgs contains the provided parameters for building payload.
// Check engine-api specification for more details.
// https://github.com/ethereum/execution-apis/blob/main/src/engine/cancun.md#payloadattributesv3
type BuildPayloadArgs struct {
	Parent       common.Hash           // The parent block to build payload on top
	Timestamp    uint64                // The provided timestamp of generated payload
	FeeRecipient common.Address        // The provided recipient address for collecting transaction fee
	Random       common.Hash           // The provided randomness value
	Withdrawals  types.Withdrawals     // The provided withdrawals
	BeaconRoot   *common.Hash          // The provided beaconRoot (Cancun)
	Version      engine.PayloadVersion // Versioning byte for payload id calculation.

	NoTxPool     bool                 // Optimism addition: option to disable tx pool contents from being included
	Transactions []*types.Transaction // Optimism addition: txs forced into the block via engine API
	GasLimit     *uint64              // Optimism addition: override gas limit of the block to build
}

// Id computes an 8-byte identifier by hashing the components of the payload arguments.
func (args *BuildPayloadArgs) Id() engine.PayloadID {
	hasher := sha256.New()
	hasher.Write(args.Parent[:])
	binary.Write(hasher, binary.BigEndian, args.Timestamp)
	hasher.Write(args.Random[:])
	hasher.Write(args.FeeRecipient[:])
	rlp.Encode(hasher, args.Withdrawals)
	if args.BeaconRoot != nil {
		hasher.Write(args.BeaconRoot[:])
	}

	if args.NoTxPool || len(args.Transactions) > 0 { // extend if extra payload attributes are used
		binary.Write(hasher, binary.BigEndian, args.NoTxPool)
		binary.Write(hasher, binary.BigEndian, uint64(len(args.Transactions)))
		for _, tx := range args.Transactions {
			h := tx.Hash()
			hasher.Write(h[:])
		}
	}
	if args.GasLimit != nil {
		binary.Write(hasher, binary.BigEndian, *args.GasLimit)
	}

	var out engine.PayloadID
	copy(out[:], hasher.Sum(nil)[:8])
	out[0] = byte(args.Version)
	return out
}

// Payload wraps the built payload(block waiting for sealing). According to the
// engine-api specification, EL should build the initial version of the payload
// which has an empty transaction set and then keep update it in order to maximize
// the revenue. Therefore, the empty-block here is always available and full-block
// will be set/updated afterwards.
type Payload struct {
<<<<<<< HEAD
	id       engine.PayloadID
	empty    *types.Block
	full     *types.Block
	sidecars []*types.BlobTxSidecar
	fullFees *big.Int
	stop     chan struct{}
	lock     sync.Mutex
	cond     *sync.Cond

	err       error
	stopOnce  sync.Once
	interrupt *atomic.Int32 // interrupt signal shared with worker
=======
	id           engine.PayloadID
	empty        *types.Block
	emptyWitness *stateless.Witness
	full         *types.Block
	fullWitness  *stateless.Witness
	sidecars     []*types.BlobTxSidecar
	fullFees     *big.Int
	stop         chan struct{}
	lock         sync.Mutex
	cond         *sync.Cond
>>>>>>> 1015a42d
}

// newPayload initializes the payload object.
func newPayload(empty *types.Block, witness *stateless.Witness, id engine.PayloadID) *Payload {
	payload := &Payload{
<<<<<<< HEAD
		id:    id,
		empty: empty,
		stop:  make(chan struct{}),

		interrupt: new(atomic.Int32),
=======
		id:           id,
		empty:        empty,
		emptyWitness: witness,
		stop:         make(chan struct{}),
>>>>>>> 1015a42d
	}
	log.Info("Starting work on payload", "id", payload.id)
	payload.cond = sync.NewCond(&payload.lock)
	return payload
}

var errInterruptedUpdate = errors.New("interrupted payload update")

// update updates the full-block with latest built version.
func (payload *Payload) update(r *newPayloadResult, elapsed time.Duration) {
	payload.lock.Lock()
	defer payload.lock.Unlock()

	select {
	case <-payload.stop:
		return // reject stale update
	default:
	}

	defer payload.cond.Broadcast() // fire signal for notifying any full block result

	if errors.Is(r.err, errInterruptedUpdate) {
		log.Debug("Ignoring interrupted payload update", "id", payload.id)
		return
	} else if r.err != nil {
		log.Warn("Error building payload update", "id", payload.id, "err", r.err)
		payload.err = r.err // record latest error
		return
	}
	log.Debug("New payload update", "id", payload.id, "elapsed", common.PrettyDuration(elapsed))

	// Ensure the newly provided full block has a higher transaction fee.
	// In post-merge stage, there is no uncle reward anymore and transaction
	// fee(apart from the mev revenue) is the only indicator for comparison.
	if payload.full == nil || r.fees.Cmp(payload.fullFees) > 0 {
		payload.full = r.block
		payload.fullFees = r.fees
		payload.sidecars = r.sidecars
		payload.fullWitness = r.witness

		feesInEther := new(big.Float).Quo(new(big.Float).SetInt(r.fees), big.NewFloat(params.Ether))
		log.Info("Updated payload",
			"id", payload.id,
			"number", r.block.NumberU64(),
			"hash", r.block.Hash(),
			"txs", len(r.block.Transactions()),
			"withdrawals", len(r.block.Withdrawals()),
			"gas", r.block.GasUsed(),
			"fees", feesInEther,
			"root", r.block.Root(),
			"elapsed", common.PrettyDuration(elapsed),
		)
	}
}

// Resolve returns the latest built payload and also terminates the background
// thread for updating payload. It's safe to be called multiple times.
func (payload *Payload) Resolve() *engine.ExecutionPayloadEnvelope {
<<<<<<< HEAD
	return payload.resolve(false)
=======
	payload.lock.Lock()
	defer payload.lock.Unlock()

	select {
	case <-payload.stop:
	default:
		close(payload.stop)
	}
	if payload.full != nil {
		envelope := engine.BlockToExecutableData(payload.full, payload.fullFees, payload.sidecars)
		if payload.fullWitness != nil {
			envelope.Witness = new(hexutil.Bytes)
			*envelope.Witness, _ = rlp.EncodeToBytes(payload.fullWitness) // cannot fail
		}
		return envelope
	}
	envelope := engine.BlockToExecutableData(payload.empty, big.NewInt(0), nil)
	if payload.emptyWitness != nil {
		envelope.Witness = new(hexutil.Bytes)
		*envelope.Witness, _ = rlp.EncodeToBytes(payload.emptyWitness) // cannot fail
	}
	return envelope
>>>>>>> 1015a42d
}

// ResolveEmpty is basically identical to Resolve, but it expects empty block only.
// It's only used in tests.
func (payload *Payload) ResolveEmpty() *engine.ExecutionPayloadEnvelope {
	payload.lock.Lock()
	defer payload.lock.Unlock()

	envelope := engine.BlockToExecutableData(payload.empty, big.NewInt(0), nil)
	if payload.emptyWitness != nil {
		envelope.Witness = new(hexutil.Bytes)
		*envelope.Witness, _ = rlp.EncodeToBytes(payload.emptyWitness) // cannot fail
	}
	return envelope
}

// ResolveFull is basically identical to Resolve, but it expects full block only.
// Don't call Resolve until ResolveFull returns, otherwise it might block forever.
func (payload *Payload) ResolveFull() *engine.ExecutionPayloadEnvelope {
	return payload.resolve(true)
}

func (payload *Payload) WaitFull() {
	payload.lock.Lock()
	defer payload.lock.Unlock()
	payload.cond.Wait()
}

func (payload *Payload) resolve(onlyFull bool) *engine.ExecutionPayloadEnvelope {
	payload.lock.Lock()
	defer payload.lock.Unlock()

	// We interrupt any active building block to prevent it from adding more transactions,
	// and if it is an update, don't attempt to seal the block.
	payload.interruptBuilding()

	if payload.full == nil && (onlyFull || payload.empty == nil) {
		select {
		case <-payload.stop:
			return nil
		default:
		}
		// Wait the full payload construction. Note it might block
		// forever if Resolve is called in the meantime which
		// terminates the background construction process.
		payload.cond.Wait()
	}

	// Now we can signal the building routine to stop.
	payload.stopBuilding()

	if payload.full != nil {
		return engine.BlockToExecutableData(payload.full, payload.fullFees, payload.sidecars)
	} else if !onlyFull && payload.empty != nil {
		return engine.BlockToExecutableData(payload.empty, big.NewInt(0), nil)
	} else if err := payload.err; err != nil {
		log.Error("Error building any payload", "id", payload.id, "err", err)
	}
<<<<<<< HEAD
	return nil
}

// interruptBuilding sets an interrupt for a potentially ongoing
// block building process.
// This will prevent it from adding new transactions to the block, and if it is
// building an update, the block will also not be sealed, as we would discard
// the update anyways.
// interruptBuilding is safe to be called concurrently.
func (payload *Payload) interruptBuilding() {
	// Set the interrupt if not interrupted already.
	// It's ok if it has either already been interrupted by payload resolution earlier,
	// or by the timeout timer set to commitInterruptTimeout.
	if payload.interrupt.CompareAndSwap(commitInterruptNone, commitInterruptResolve) {
		log.Debug("Interrupted payload building.", "id", payload.id)
	} else {
		log.Debug("Payload building already interrupted.",
			"id", payload.id, "interrupt", payload.interrupt.Load())
	}
}

// stopBuilding signals to the block updating routine to stop. An ongoing payload
// building job will still complete. It can be interrupted to stop filling new
// transactions with interruptBuilding.
// stopBuilding is safe to be called concurrently.
func (payload *Payload) stopBuilding() {
	// Concurrent Resolve calls should only stop once.
	payload.stopOnce.Do(func() {
		log.Debug("Stop payload building.", "id", payload.id)
		close(payload.stop)
	})
}

// buildPayload builds the payload according to the provided parameters.
func (miner *Miner) buildPayload(args *BuildPayloadArgs) (*Payload, error) {
	if args.NoTxPool { // don't start the background payload updating job if there is no tx pool to pull from
		// Build the initial version with no transaction included. It should be fast
		// enough to run. The empty payload can at least make sure there is something
		// to deliver for not missing slot.
		// In OP-Stack, the "empty" block is constructed from provided txs only, i.e. no tx-pool usage.
		emptyParams := &generateParams{
			timestamp:   args.Timestamp,
			forceTime:   true,
			parentHash:  args.Parent,
			coinbase:    args.FeeRecipient,
			random:      args.Random,
			withdrawals: args.Withdrawals,
			beaconRoot:  args.BeaconRoot,
			noTxs:       true,
			txs:         args.Transactions,
			gasLimit:    args.GasLimit,
		}
		empty := miner.generateWork(emptyParams)
		if empty.err != nil {
			return nil, empty.err
		}
		payload := newPayload(empty.block, args.Id())
		// make sure to make it appear as full, otherwise it will wait indefinitely for payload building to complete.
		payload.full = empty.block
		payload.fullFees = empty.fees
		payload.cond.Broadcast() // unblocks Resolve
		return payload, nil
	}

	fullParams := &generateParams{
=======
	envelope := engine.BlockToExecutableData(payload.full, payload.fullFees, payload.sidecars)
	if payload.fullWitness != nil {
		envelope.Witness = new(hexutil.Bytes)
		*envelope.Witness, _ = rlp.EncodeToBytes(payload.fullWitness) // cannot fail
	}
	return envelope
}

// buildPayload builds the payload according to the provided parameters.
func (miner *Miner) buildPayload(args *BuildPayloadArgs, witness bool) (*Payload, error) {
	// Build the initial version with no transaction included. It should be fast
	// enough to run. The empty payload can at least make sure there is something
	// to deliver for not missing slot.
	emptyParams := &generateParams{
>>>>>>> 1015a42d
		timestamp:   args.Timestamp,
		forceTime:   true,
		parentHash:  args.Parent,
		coinbase:    args.FeeRecipient,
		random:      args.Random,
		withdrawals: args.Withdrawals,
		beaconRoot:  args.BeaconRoot,
		noTxs:       false,
		txs:         args.Transactions,
		gasLimit:    args.GasLimit,
	}
<<<<<<< HEAD

	// Since we skip building the empty block when using the tx pool, we need to explicitly
	// validate the BuildPayloadArgs here.
	blockTime, err := miner.validateParams(fullParams)
	if err != nil {
		return nil, err
	}

	payload := newPayload(nil, args.Id())
	// set shared interrupt
	fullParams.interrupt = payload.interrupt
=======
	empty := miner.generateWork(emptyParams, witness)
	if empty.err != nil {
		return nil, empty.err
	}
	// Construct a payload object for return.
	payload := newPayload(empty.block, empty.witness, args.Id())
>>>>>>> 1015a42d

	// Spin up a routine for updating the payload in background. This strategy
	// can maximum the revenue for including transactions with highest fee.
	go func() {
		// Setup the timer for re-building the payload. The initial clock is kept
		// for triggering process immediately.
		timer := time.NewTimer(0)
		defer timer.Stop()

		start := time.Now()
		// Setup the timer for terminating the payload building process as determined
		// by validateParams.
		endTimer := time.NewTimer(blockTime)
		defer endTimer.Stop()

		timeout := time.Now().Add(blockTime)

		stopReason := "delivery"
		defer func() {
			log.Info("Stopping work on payload",
				"id", payload.id,
				"reason", stopReason,
				"elapsed", common.PrettyDuration(time.Since(start)))
		}()

		updatePayload := func() time.Duration {
			start := time.Now()
			// getSealingBlock is interrupted by shared interrupt
			r := miner.generateWork(fullParams)
			dur := time.Since(start)
			// update handles error case
			payload.update(r, dur)
			if r.err == nil {
				// after first successful pass, we're updating
				fullParams.isUpdate = true
			}
			timer.Reset(miner.config.Recommit)
			return dur
		}

		var lastDuration time.Duration
		for {
			select {
			case <-timer.C:
<<<<<<< HEAD
				// We have to prioritize the stop signal because the recommit timer
				// might have fired while stop also got closed.
				select {
				case <-payload.stop:
					return
				default:
				}
				// Assuming last payload building duration as lower bound for next one,
				// skip new update if we're too close to the timeout anyways.
				if lastDuration > 0 && time.Now().Add(lastDuration).After(timeout) {
					stopReason = "near-timeout"
					return
=======
				start := time.Now()
				r := miner.generateWork(fullParams, witness)
				if r.err == nil {
					payload.update(r, time.Since(start))
				} else {
					log.Info("Error while generating work", "id", payload.id, "err", r.err)
>>>>>>> 1015a42d
				}
				lastDuration = updatePayload()
			case <-payload.stop:
				return
			case <-endTimer.C:
				stopReason = "timeout"
				return
			}
		}
	}()
	return payload, nil
}<|MERGE_RESOLUTION|>--- conflicted
+++ resolved
@@ -88,20 +88,6 @@
 // the revenue. Therefore, the empty-block here is always available and full-block
 // will be set/updated afterwards.
 type Payload struct {
-<<<<<<< HEAD
-	id       engine.PayloadID
-	empty    *types.Block
-	full     *types.Block
-	sidecars []*types.BlobTxSidecar
-	fullFees *big.Int
-	stop     chan struct{}
-	lock     sync.Mutex
-	cond     *sync.Cond
-
-	err       error
-	stopOnce  sync.Once
-	interrupt *atomic.Int32 // interrupt signal shared with worker
-=======
 	id           engine.PayloadID
 	empty        *types.Block
 	emptyWitness *stateless.Witness
@@ -112,24 +98,21 @@
 	stop         chan struct{}
 	lock         sync.Mutex
 	cond         *sync.Cond
->>>>>>> 1015a42d
+
+	err       error
+	stopOnce  sync.Once
+	interrupt *atomic.Int32 // interrupt signal shared with worker
 }
 
 // newPayload initializes the payload object.
 func newPayload(empty *types.Block, witness *stateless.Witness, id engine.PayloadID) *Payload {
 	payload := &Payload{
-<<<<<<< HEAD
-		id:    id,
-		empty: empty,
-		stop:  make(chan struct{}),
-
-		interrupt: new(atomic.Int32),
-=======
 		id:           id,
 		empty:        empty,
 		emptyWitness: witness,
 		stop:         make(chan struct{}),
->>>>>>> 1015a42d
+
+		interrupt: new(atomic.Int32),
 	}
 	log.Info("Starting work on payload", "id", payload.id)
 	payload.cond = sync.NewCond(&payload.lock)
@@ -188,17 +171,58 @@
 // Resolve returns the latest built payload and also terminates the background
 // thread for updating payload. It's safe to be called multiple times.
 func (payload *Payload) Resolve() *engine.ExecutionPayloadEnvelope {
-<<<<<<< HEAD
 	return payload.resolve(false)
-=======
+}
+
+// ResolveEmpty is basically identical to Resolve, but it expects empty block only.
+// It's only used in tests.
+func (payload *Payload) ResolveEmpty() *engine.ExecutionPayloadEnvelope {
 	payload.lock.Lock()
 	defer payload.lock.Unlock()
 
-	select {
-	case <-payload.stop:
-	default:
-		close(payload.stop)
-	}
+	envelope := engine.BlockToExecutableData(payload.empty, big.NewInt(0), nil)
+	if payload.emptyWitness != nil {
+		envelope.Witness = new(hexutil.Bytes)
+		*envelope.Witness, _ = rlp.EncodeToBytes(payload.emptyWitness) // cannot fail
+	}
+	return envelope
+}
+
+// ResolveFull is basically identical to Resolve, but it expects full block only.
+// Don't call Resolve until ResolveFull returns, otherwise it might block forever.
+func (payload *Payload) ResolveFull() *engine.ExecutionPayloadEnvelope {
+	return payload.resolve(true)
+}
+
+func (payload *Payload) WaitFull() {
+	payload.lock.Lock()
+	defer payload.lock.Unlock()
+	payload.cond.Wait()
+}
+
+func (payload *Payload) resolve(onlyFull bool) *engine.ExecutionPayloadEnvelope {
+	payload.lock.Lock()
+	defer payload.lock.Unlock()
+
+	// We interrupt any active building block to prevent it from adding more transactions,
+	// and if it is an update, don't attempt to seal the block.
+	payload.interruptBuilding()
+
+	if payload.full == nil && (onlyFull || payload.empty == nil) {
+		select {
+		case <-payload.stop:
+			return nil
+		default:
+		}
+		// Wait the full payload construction. Note it might block
+		// forever if Resolve is called in the meantime which
+		// terminates the background construction process.
+		payload.cond.Wait()
+	}
+
+	// Now we can signal the building routine to stop.
+	payload.stopBuilding()
+
 	if payload.full != nil {
 		envelope := engine.BlockToExecutableData(payload.full, payload.fullFees, payload.sidecars)
 		if payload.fullWitness != nil {
@@ -206,73 +230,15 @@
 			*envelope.Witness, _ = rlp.EncodeToBytes(payload.fullWitness) // cannot fail
 		}
 		return envelope
-	}
-	envelope := engine.BlockToExecutableData(payload.empty, big.NewInt(0), nil)
-	if payload.emptyWitness != nil {
-		envelope.Witness = new(hexutil.Bytes)
-		*envelope.Witness, _ = rlp.EncodeToBytes(payload.emptyWitness) // cannot fail
-	}
-	return envelope
->>>>>>> 1015a42d
-}
-
-// ResolveEmpty is basically identical to Resolve, but it expects empty block only.
-// It's only used in tests.
-func (payload *Payload) ResolveEmpty() *engine.ExecutionPayloadEnvelope {
-	payload.lock.Lock()
-	defer payload.lock.Unlock()
-
-	envelope := engine.BlockToExecutableData(payload.empty, big.NewInt(0), nil)
-	if payload.emptyWitness != nil {
-		envelope.Witness = new(hexutil.Bytes)
-		*envelope.Witness, _ = rlp.EncodeToBytes(payload.emptyWitness) // cannot fail
-	}
-	return envelope
-}
-
-// ResolveFull is basically identical to Resolve, but it expects full block only.
-// Don't call Resolve until ResolveFull returns, otherwise it might block forever.
-func (payload *Payload) ResolveFull() *engine.ExecutionPayloadEnvelope {
-	return payload.resolve(true)
-}
-
-func (payload *Payload) WaitFull() {
-	payload.lock.Lock()
-	defer payload.lock.Unlock()
-	payload.cond.Wait()
-}
-
-func (payload *Payload) resolve(onlyFull bool) *engine.ExecutionPayloadEnvelope {
-	payload.lock.Lock()
-	defer payload.lock.Unlock()
-
-	// We interrupt any active building block to prevent it from adding more transactions,
-	// and if it is an update, don't attempt to seal the block.
-	payload.interruptBuilding()
-
-	if payload.full == nil && (onlyFull || payload.empty == nil) {
-		select {
-		case <-payload.stop:
-			return nil
-		default:
-		}
-		// Wait the full payload construction. Note it might block
-		// forever if Resolve is called in the meantime which
-		// terminates the background construction process.
-		payload.cond.Wait()
-	}
-
-	// Now we can signal the building routine to stop.
-	payload.stopBuilding()
-
-	if payload.full != nil {
-		return engine.BlockToExecutableData(payload.full, payload.fullFees, payload.sidecars)
 	} else if !onlyFull && payload.empty != nil {
-		return engine.BlockToExecutableData(payload.empty, big.NewInt(0), nil)
+		envelope := engine.BlockToExecutableData(payload.empty, big.NewInt(0), nil)
+		if payload.emptyWitness != nil {
+			envelope.Witness = new(hexutil.Bytes)
+			*envelope.Witness, _ = rlp.EncodeToBytes(payload.emptyWitness) // cannot fail
+		}
 	} else if err := payload.err; err != nil {
 		log.Error("Error building any payload", "id", payload.id, "err", err)
 	}
-<<<<<<< HEAD
 	return nil
 }
 
@@ -307,7 +273,7 @@
 }
 
 // buildPayload builds the payload according to the provided parameters.
-func (miner *Miner) buildPayload(args *BuildPayloadArgs) (*Payload, error) {
+func (miner *Miner) buildPayload(args *BuildPayloadArgs, witness bool) (*Payload, error) {
 	if args.NoTxPool { // don't start the background payload updating job if there is no tx pool to pull from
 		// Build the initial version with no transaction included. It should be fast
 		// enough to run. The empty payload can at least make sure there is something
@@ -325,11 +291,11 @@
 			txs:         args.Transactions,
 			gasLimit:    args.GasLimit,
 		}
-		empty := miner.generateWork(emptyParams)
+		empty := miner.generateWork(emptyParams, witness)
 		if empty.err != nil {
 			return nil, empty.err
 		}
-		payload := newPayload(empty.block, args.Id())
+		payload := newPayload(empty.block, empty.witness, args.Id())
 		// make sure to make it appear as full, otherwise it will wait indefinitely for payload building to complete.
 		payload.full = empty.block
 		payload.fullFees = empty.fees
@@ -338,22 +304,6 @@
 	}
 
 	fullParams := &generateParams{
-=======
-	envelope := engine.BlockToExecutableData(payload.full, payload.fullFees, payload.sidecars)
-	if payload.fullWitness != nil {
-		envelope.Witness = new(hexutil.Bytes)
-		*envelope.Witness, _ = rlp.EncodeToBytes(payload.fullWitness) // cannot fail
-	}
-	return envelope
-}
-
-// buildPayload builds the payload according to the provided parameters.
-func (miner *Miner) buildPayload(args *BuildPayloadArgs, witness bool) (*Payload, error) {
-	// Build the initial version with no transaction included. It should be fast
-	// enough to run. The empty payload can at least make sure there is something
-	// to deliver for not missing slot.
-	emptyParams := &generateParams{
->>>>>>> 1015a42d
 		timestamp:   args.Timestamp,
 		forceTime:   true,
 		parentHash:  args.Parent,
@@ -365,7 +315,6 @@
 		txs:         args.Transactions,
 		gasLimit:    args.GasLimit,
 	}
-<<<<<<< HEAD
 
 	// Since we skip building the empty block when using the tx pool, we need to explicitly
 	// validate the BuildPayloadArgs here.
@@ -374,17 +323,9 @@
 		return nil, err
 	}
 
-	payload := newPayload(nil, args.Id())
+	payload := newPayload(nil, nil, args.Id())
 	// set shared interrupt
 	fullParams.interrupt = payload.interrupt
-=======
-	empty := miner.generateWork(emptyParams, witness)
-	if empty.err != nil {
-		return nil, empty.err
-	}
-	// Construct a payload object for return.
-	payload := newPayload(empty.block, empty.witness, args.Id())
->>>>>>> 1015a42d
 
 	// Spin up a routine for updating the payload in background. This strategy
 	// can maximum the revenue for including transactions with highest fee.
@@ -413,7 +354,7 @@
 		updatePayload := func() time.Duration {
 			start := time.Now()
 			// getSealingBlock is interrupted by shared interrupt
-			r := miner.generateWork(fullParams)
+			r := miner.generateWork(fullParams, witness)
 			dur := time.Since(start)
 			// update handles error case
 			payload.update(r, dur)
@@ -429,7 +370,6 @@
 		for {
 			select {
 			case <-timer.C:
-<<<<<<< HEAD
 				// We have to prioritize the stop signal because the recommit timer
 				// might have fired while stop also got closed.
 				select {
@@ -442,14 +382,6 @@
 				if lastDuration > 0 && time.Now().Add(lastDuration).After(timeout) {
 					stopReason = "near-timeout"
 					return
-=======
-				start := time.Now()
-				r := miner.generateWork(fullParams, witness)
-				if r.err == nil {
-					payload.update(r, time.Since(start))
-				} else {
-					log.Info("Error while generating work", "id", payload.id, "err", r.err)
->>>>>>> 1015a42d
 				}
 				lastDuration = updatePayload()
 			case <-payload.stop:
